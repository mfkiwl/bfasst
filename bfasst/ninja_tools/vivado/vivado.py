"""Tool to create Vivado synthesis and implementation ninja snippets."""
import json
import chevron
from bfasst import config
from bfasst.ninja_tools.tool import Tool
from bfasst.paths import (
    BUILD_DIR,
    NINJA_IMPL_TOOLS_PATH,
    NINJA_BUILD_PATH,
    NINJA_VIVADO_TOOLS_PATH,
    NINJA_SYNTH_TOOLS_PATH,
    NINJA_UTILS_PATH,
    VIVADO_RULES_PATH,
)
from bfasst.utils import compare_json
from bfasst.yaml_parser import YamlParser


class Vivado(Tool):
    """Tool to create Vivado synthesis and implementation ninja snippets."""

    def __init__(self, design, flow_args=None, ooc=False):
        super().__init__(design)

        self.flow_args = flow_args

        self.ooc = ooc
        if ooc:
            self.build = BUILD_DIR / design / "ooc"
        else:
            self.build = BUILD_DIR / design / "in_context"
        self.synth_output = self.build / "synth"
        self.impl_output = self.build / "impl"
        self.__create_build_dirs()

        self.top = YamlParser(self.design / "design.yaml").parse_top_module()
        self._read_hdl_files()

        self.part = config.PART

    def __create_build_dirs(self):
        self.build.mkdir(parents=True, exist_ok=True)
        self.synth_output.mkdir(exist_ok=True)
        self.impl_output.mkdir(exist_ok=True)

<<<<<<< HEAD
=======
    def __read_hdl_files(self):
        """Read the hdl files in the design directory"""
        self.verilog = []
        self.system_verilog = []
        self.vhdl = []
        for child in self.design.glob("*"):
            if child.is_dir():
                continue

            if child.suffix == ".v":
                self.verilog.append(str(child))
            elif child.suffix == ".sv":
                self.system_verilog.append(str(child))
            elif child.suffix == ".vhd":
                self.vhdl.append(str(child))

        self.vhdl_libs = {}
        self.__read_vhdl_libs()

    def __read_vhdl_libs(self):
        for child in self.design.glob("*"):
            if child.is_dir() and child.name == "lib":
                for lib in child.glob("*"):
                    for file in lib.rglob("*"):
                        if file.is_dir():
                            continue
                        if file.suffix == ".vhd":
                            key = str(file)
                            self.vhdl_libs[key] = lib.name

>>>>>>> e492afeb
    def create_rule_snippets(self):
        with open(VIVADO_RULES_PATH, "r") as f:
            vivado_ninja = chevron.render(
                f,
                {
                    "vivado_path": config.VIVADO_BIN_PATH,
                    "utils": str(NINJA_UTILS_PATH),
                    "in_context": not self.ooc,
                },
            )
        with open(NINJA_BUILD_PATH, "a") as f:
            f.write(vivado_ninja)

    def create_build_snippets(self):
        self.__write_json_files()
        self.__append_build_snippets()

    def __write_json_files(self):
        self.__write_synth_json()
        self.__write_impl_json()

    def __write_synth_json(self):
        """Specify synthesis arguments in a json file.
        Chevron will use to fill in the tcl template"""
        synth = {
            "part": self.part,
            "verilog": self.verilog,
            "system_verilog": self.system_verilog,
            "vhdl": self.vhdl,
<<<<<<< HEAD
=======
            "vhdl_libs": list(self.vhdl_libs.items()),
>>>>>>> e492afeb
            "top": self.top,
            "io": str(self.synth_output / "report_io.txt") if not self.ooc else False,
            "synth_output": str(self.synth_output),
            "flow_args": self.flow_args if self.flow_args else "",
        }
        synth_json = json.dumps(synth, indent=4)

        # check if the synth json file already exists and compare it to what we're about to write
        json_equivalent = compare_json(self.synth_output / "synth.json", synth_json)

        if not json_equivalent:
            with open(self.synth_output / "synth.json", "w") as f:
                f.write(synth_json)

    def __write_impl_json(self):
        """Specify implementation arguments in json file.
        Chevron will use json file to fill in the tcl template"""
        impl = {
            "part": self.part,
            "xdc": str(self.synth_output / (self.top + ".xdc")) if not self.ooc else False,
            "bit": str(self.impl_output / (self.top + ".bit")) if not self.ooc else False,
            "impl_output": str(self.impl_output),
            "synth_output": str(self.synth_output),
        }
        impl_json = json.dumps(impl, indent=4)

        # check if the impl json file already exists and compare it to what we're about to write
        json_equivalent = compare_json(self.impl_output / "impl.json", impl_json)

        if not json_equivalent:
            with open(self.impl_output / "impl.json", "w") as f:
                f.write(impl_json)

    def __append_build_snippets(self):
        self.__append_synth_snippets()
        self.__append_impl_snippets()

    def __append_synth_snippets(self):
        """Create ninja snippets for vivado synthesis in build.ninja"""
        with open(NINJA_SYNTH_TOOLS_PATH / "viv_synth.ninja.mustache") as f:
            synth_ninja = chevron.render(
                f,
                {
                    "in_context": not self.ooc,
                    "synth_output": str(self.synth_output),
                    "synth_library": NINJA_SYNTH_TOOLS_PATH,
                    "top": self.top,
                    "verilog": self.verilog,
                    "system_verilog": self.system_verilog,
                },
            )

        with open(NINJA_BUILD_PATH, "a") as f:
            f.write(synth_ninja)

    def __append_impl_snippets(self):
        """Create ninja snippets for vivado implementation in build.ninja"""
        with open(NINJA_IMPL_TOOLS_PATH / "viv_impl.ninja.mustache") as f:
            impl_ninja = chevron.render(
                f,
                {
                    "in_context": not self.ooc,
                    "impl_output": str(self.impl_output),
                    "synth_output": str(self.synth_output),
                    "impl_library": NINJA_IMPL_TOOLS_PATH,
                    "top": self.top,
                },
            )

        with open(NINJA_BUILD_PATH, "a") as f:
            f.write(impl_ninja)

    def add_ninja_deps(self, deps=None):
        """Add dependencies to the master ninja file that would cause it to rebuild if modified"""
        if not deps:
            deps = []
        deps.append(f"{NINJA_SYNTH_TOOLS_PATH}/viv_synth.ninja.mustache ")
        deps.append(f"{NINJA_IMPL_TOOLS_PATH}/viv_impl.ninja.mustache ")
        deps.append(f"{NINJA_VIVADO_TOOLS_PATH}/vivado.py ")
        deps.append(f"{VIVADO_RULES_PATH} ")

        return deps<|MERGE_RESOLUTION|>--- conflicted
+++ resolved
@@ -43,8 +43,6 @@
         self.synth_output.mkdir(exist_ok=True)
         self.impl_output.mkdir(exist_ok=True)
 
-<<<<<<< HEAD
-=======
     def __read_hdl_files(self):
         """Read the hdl files in the design directory"""
         self.verilog = []
@@ -75,7 +73,6 @@
                             key = str(file)
                             self.vhdl_libs[key] = lib.name
 
->>>>>>> e492afeb
     def create_rule_snippets(self):
         with open(VIVADO_RULES_PATH, "r") as f:
             vivado_ninja = chevron.render(
@@ -105,10 +102,7 @@
             "verilog": self.verilog,
             "system_verilog": self.system_verilog,
             "vhdl": self.vhdl,
-<<<<<<< HEAD
-=======
             "vhdl_libs": list(self.vhdl_libs.items()),
->>>>>>> e492afeb
             "top": self.top,
             "io": str(self.synth_output / "report_io.txt") if not self.ooc else False,
             "synth_output": str(self.synth_output),
