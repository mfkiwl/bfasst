--- conflicted
+++ resolved
@@ -43,51 +43,6 @@
     TOOL_WORK_DIR = "xilinx_phys_netlist"
 
     STD_PIN_MAP_BY_CELL = {
-<<<<<<< HEAD
-        "MUXF7": {
-            "I0": "0",
-            "I1": "1",
-            "S": "S0",
-            "O": "OUT",
-        },
-        "MUXF8": {
-            "I0": "0",
-            "I1": "1",
-            "S": "S0",
-            "O": "OUT",
-        },
-        "CARRY4": {
-            "DI[3]": "DI3",
-            "DI[2]": "DI2",
-            "DI[1]": "DI1",
-            "DI[0]": "DI0",
-            "CI": "CIN",
-            "CO[3]": "CO3",
-            "CO[2]": "CO2",
-            "CO[1]": "CO1",
-            "CO[0]": "CO0",
-            "O[3]": "O3",
-            "O[2]": "O2",
-            "O[1]": "O1",
-            "O[0]": "O0",
-            "S[3]": "S3",
-            "S[2]": "S2",
-            "S[1]": "S1",
-            "S[0]": "S0",
-            "CYINIT": "CYINIT",
-        },
-        "BUFG": {"I": "I0", "O": "O"},
-        "LUT6_2": {
-            "I0": "A1",
-            "I1": "A2",
-            "I2": "A3",
-            "I3": "A4",
-            "I4": "A5",
-            "I5": "A6",
-            "O5": "O5",
-            "O6": "O6",
-        },
-=======
         "MUXF7": bidict(
             {
                 "I0": "0",
@@ -139,7 +94,6 @@
                 "O6": "O6",
             }
         ),
->>>>>>> 34278604
     }
 
     def __init__(self, work_dir):
@@ -360,11 +314,8 @@
 
                 if lut6_cell or lut5_cell:
                     self.process_lut(lut6_cell, lut5_cell)
-<<<<<<< HEAD
-=======
                 elif gnd_generator_pins:
                     self.process_lut_gnd(site_inst, gnd_generator_pins)
->>>>>>> 34278604
 
                 if lut6_cell:
                     cells_already_visited.add(lut6_cell)
@@ -533,8 +484,6 @@
 
         return [bufg_cell]
 
-<<<<<<< HEAD
-=======
     def process_lut_gnd(self, site_inst, pins):
         """Process a LUT that isn't part of the design (ie no cell), but
         is configured to generate a GND signal"""
@@ -597,7 +546,6 @@
                     else:
                         new_net.createPortInst(routed_to_port_inst.getPort(), routed_to_cell_inst)
 
->>>>>>> 34278604
     def process_lut(self, lut6_cell, lut5_cell):
         """This function takes a LUT* from the netlist and replaces with with a LUT6_2
         with logical mapping equal to the physical mapping."""
