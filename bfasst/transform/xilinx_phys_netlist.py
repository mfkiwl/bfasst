""" Creates a xilinx netlist that has only physical primitives"""

from fnmatch import fnmatch
import pathlib
import re

from bidict import bidict
import jpype
import jpype.imports
from jpype.types import JInt

from bfasst import jpype_jvm
from bfasst.config import VIVADO_BIN_PATH
from bfasst.status import Status, TransformStatus
from bfasst.tool import ToolProduct
from bfasst.transform.base import TransformTool
from bfasst.utils import TermColor, print_color, tee


# pylint: disable=wrong-import-position,wrong-import-order
jpype_jvm.start()
from com.xilinx.rapidwright.device import SiteTypeEnum
from com.xilinx.rapidwright.design import Design, Unisim
from com.xilinx.rapidwright.edif import EDIFDirection, EDIFNet, EDIFPropertyValue, EDIFValueType
from com.xilinx.rapidwright.design.tools import LUTTools
from java.lang import System
from java.io import PrintStream, File

# pylint: enable=wrong-import-position,wrong-import-order


class RapidwrightException(Exception):
    pass


class XilinxPhysNetlist(TransformTool):
    """Creates a xilinx netlist that has only physical primitives"""

    success_status = Status(TransformStatus.SUCCESS)
    TOOL_WORK_DIR = "xilinx_phys_netlist"

    STD_PIN_MAP_BY_CELL = {
        "MUXF7": bidict(
            {
                "I0": "0",
                "I1": "1",
                "S": "S0",
                "O": "OUT",
            }
        ),
        "MUXF8": bidict(
            {
                "I0": "0",
                "I1": "1",
                "S": "S0",
                "O": "OUT",
            }
        ),
        "CARRY4": bidict(
            {
                "DI[3]": "DI3",
                "DI[2]": "DI2",
                "DI[1]": "DI1",
                "DI[0]": "DI0",
                "CI": "CIN",
                "CO[3]": "CO3",
                "CO[2]": "CO2",
                "CO[1]": "CO1",
                "CO[0]": "CO0",
                "O[3]": "O3",
                "O[2]": "O2",
                "O[1]": "O1",
                "O[0]": "O0",
                "S[3]": "S3",
                "S[2]": "S2",
                "S[1]": "S1",
                "S[0]": "S0",
                "CYINIT": "CYINIT",
            }
        ),
        "BUFG": bidict({"I": "I0", "O": "O"}),
        "LUT6_2": bidict(
            {
                "I0": "A1",
                "I1": "A2",
                "I2": "A3",
                "I3": "A4",
                "I4": "A5",
                "I5": "A6",
                "O5": "O5",
                "O6": "O6",
            }
        ),
    }

    def __init__(self, work_dir, design):
        super().__init__(work_dir, design)
        self.bufgctrl_edif_cell = None
        self.vcc_edif_net = None

        # Rapidwright design / netlist
        self.rw_design = None
        self.rw_netlist = None

        # Cell to use for all new LUTs
        self.lut6_2_edif_cell = None

    def run(self):
        """Transform the logical netlist into a netlist with only physical primitives"""
        phys_netlist_verilog_path = self.design.impl_edif_path.parent / (
            self.design.impl_edif_path.stem + "_physical.v"
        )
        phys_netlist_edif_path = self.design.impl_edif_path.parent / (
            self.design.impl_edif_path.stem + "_physical.edf"
        )
        self.design.impl_netlist_path = phys_netlist_verilog_path

        # Redirect rapidwright output to file
        System.setOut(PrintStream(File(str(self.work_dir / "rapidwright_stdout.log"))))

        # Check for up to date previous run
        status = self.get_prev_run_status(
            tool_products=[
                ToolProduct(phys_netlist_verilog_path),
            ],
            dependency_modified_time=max(
                pathlib.Path(__file__).stat().st_mtime,
                self.design.xilinx_impl_checkpoint_path.stat().st_mtime,
                self.design.impl_edif_path.stat().st_mtime,
            ),
        )

        if status is not None:
            print_color(self.TERM_COLOR_STAGE, "Physical Netlist conversion already run")
            return status

        self.open_new_log()
        self.log_color(
            TermColor.GREEN,
            "Starting logical to physical netlist conversion for",
            self.design.xilinx_impl_checkpoint_path,
            self.design.impl_edif_path,
            add_timestamp=True,
        )

        phys_netlist_checkpoint = self.work_dir / "phys_netlist.dcp"

        # Catch all Java exceptions since they are not picklable,
        # and so cannot be handled properly by multiprocessing
        # Don't raise from as this is also problematic.
        try:
            self.run_rapidwright(phys_netlist_checkpoint, phys_netlist_edif_path)
        except jpype.JException as exc:
            raise RapidwrightException(str(exc))  # pylint: disable=raise-missing-from

        status = self.export_new_netlist(phys_netlist_checkpoint, phys_netlist_verilog_path)

        return status

    def get_or_create_vcc_net(self):
        """Create an edif vcc cell/net if it doesn't exist"""
        vcc_edif_cell = self.rw_netlist.getHDIPrimitive(Unisim.VCC)

        vcc_insts = [
            inst
            for inst in self.rw_netlist.getTopCell().getCellInsts()
            if inst.getCellType() == vcc_edif_cell
        ]
        assert len(vcc_insts) <= 1

        if vcc_insts:
            return vcc_insts[0].getPortInst("P").getNet()

        # Create new VCC instance as part of top-level
        vcc_edif_inst = self.rw_netlist.getTopCell().createChildCellInst(
            "vcc_phys_netlist", vcc_edif_cell
        )

        # Create VCC net as part of top-level
        vcc_edif_net = EDIFNet("vcc_net_phys_netlist", self.rw_netlist.getTopCell())

        port = vcc_edif_inst.getPort("P")
        assert port
        vcc_edif_net.createPortInst(port, vcc_edif_inst)

        return vcc_edif_net

    def run_rapidwright(self, phys_netlist_checkpoint, phys_netlist_edif_path):
        """Do all rapidwright related processing on the netlist"""

        # Read the checkpoint into rapidwright, and get the netlist
<<<<<<< HEAD
        try:
            self.rw_design = Design.readCheckpoint(
                self.design.xilinx_impl_checkpoint_path, self.design.impl_edif_path
            )
        except jpype.JException as exc:
            error = str(exc)
            if "Failed to reliably download file" not in error:
                raise RapidwrightException(error)  # pylint: disable=raise-missing-from
            self.rw_design = Design.readCheckpoint(
                self.design.xilinx_impl_checkpoint_path, self.design.impl_edif_path
            )

=======
        self.rw_design = Design.readCheckpoint(
            design.xilinx_impl_checkpoint_path, design.impl_edif_path
        )
>>>>>>> 58768982
        self.rw_netlist = self.rw_design.getNetlist()

        # Init BUFGCTRL cell template
        self.bufgctrl_edif_cell = self.rw_netlist.getHDIPrimitive(Unisim.BUFGCTRL)

        # Get/Create the VCC EDIF Net
        vcc_edif_net = self.get_or_create_vcc_net()

        self.vcc_edif_net = vcc_edif_net

        # Keep a list of old replaced cells to remove after processing
        cells_to_remove = []

        # Keep a list of cells already visited and skip them
        # This happens when we process LUTS mapped to the same BEL
        cells_already_visited = set()

        # First loop through all sites and deal with LUTs.  We can't the later loop that iterates
        # over Design.getCells() as it does not return LUT routethru objects.
        self.process_all_luts(cells_already_visited)

        # Loop through all cells in the design
        for cell in self.rw_design.getCells():
            edif_cell_inst = cell.getEDIFCellInst()

            self.log_color(
                TermColor.RED,
                cell.getName(),
                f"({edif_cell_inst.getCellType().getName() if edif_cell_inst else 'None'})",
            )

            if edif_cell_inst is None:
                self.log("  Skipping")
                continue

            if cell in cells_already_visited:
                continue

            cell_type = edif_cell_inst.getCellType().getName()
            if cell_type in ("MUXF7", "MUXF8"):
                cells_to_remove.extend(self.process_muxf7_muxf8(cell))
                continue

            if cell_type in ("CARRY4",):
                cells_to_remove.extend(self.process_carry4(cell))
                continue

            if cell_type in ("BUFG",):
                cells_to_remove.extend(self.process_bufg(cell))
                continue

            # These primitives don't need to get transformed
            if cell_type in ("IBUF", "OBUF", "OBUFT", "FDSE", "FDRE"):
                continue

            # TODO: Handle other primitives? RAM*, BUFG->BUFGCTRL, etc.
            print(cell)
            return Status(
                TransformStatus.ERROR,
                f"Unhandled primitive {cell_type}",
            )

        # Remove old unusued cells
        self.log("Removing old cells...")
        for cell in cells_to_remove:
            self.log("  ", cell.getName())
            edif_cell_inst = cell.getEDIFCellInst()

            # Remove the port instances
            edif_cell_inst.getParentCell().removeCellInst(edif_cell_inst)

        # Export checkpoint, then run vivado to generate a new netlist
        self.rw_design.unplaceDesign()
        self.rw_design.writeCheckpoint(phys_netlist_checkpoint)

        self.log_color(TermColor.BLUE, "\nWriting EDIF phsyical netlist:", phys_netlist_edif_path)
        self.rw_netlist.exportEDIF(phys_netlist_edif_path)

    def process_all_luts(self, cells_already_visited):
        """Visit all LUTs and replace them with LUT6_2 instances"""

        # Get the LUT6_2 EDIFCell
        self.lut6_2_edif_cell = self.rw_netlist.getHDIPrimitive(Unisim.LUT6_2)

        for site_inst in self.rw_design.getSiteInsts():
            if site_inst.getSiteTypeEnum() not in (SiteTypeEnum.SLICEL, SiteTypeEnum.SLICEM):
                continue

            lut_pair_bel_names = [
                ("A6LUT", "A6LUT_O6", "A5LUT", "A5LUT_O5"),
                ("B6LUT", "B6LUT_O6", "B5LUT", "B5LUT_O5"),
                ("C6LUT", "C6LUT_O6", "C5LUT", "C5LUT_O5"),
                ("D6LUT", "D6LUT_O6", "D5LUT", "D5LUT_O5"),
            ]

            gnd_nets = site_inst.getSiteWiresFromNet(self.rw_design.getGndNet())

            for lut6_bel, lut6_pin_out, lut5_bel, lut5_pin_out in lut_pair_bel_names:
                lut6_cell = site_inst.getCell(lut6_bel)
                lut5_cell = site_inst.getCell(lut5_bel)
                gnd_generator_pins = []

                if lut6_pin_out in gnd_nets:
                    # If a gnd net, then there can't be a cell there
                    assert lut6_cell is None
                    assert lut5_cell is None

                    gnd_generator_pins.append(lut6_pin_out)

                if lut5_pin_out in gnd_nets:
                    # If a gnd net, then there can't be a cell there
                    assert lut6_cell is None
                    assert lut5_cell is None

                    gnd_generator_pins.append(lut5_pin_out)

                if lut6_cell or lut5_cell:
                    self.process_lut(lut6_cell, lut5_cell)
                elif gnd_generator_pins:
                    self.process_lut_gnd(site_inst, gnd_generator_pins)

                if lut6_cell:
                    cells_already_visited.add(lut6_cell)
                if lut5_cell:
                    cells_already_visited.add(lut5_cell)

    def export_new_netlist(self, phys_netlist_checkpoint, phys_netlist_verilog_path):
        """Export the new netlist to a Verilog netlist file"""

        self.log_color(
            TermColor.BLUE, "\nUsing Vivado to create new netlist:", phys_netlist_verilog_path
        )

        vivado_tcl_path = self.work_dir / "vivado_checkpoint_to_netlist.tcl"
        with open(vivado_tcl_path, "w") as fp:
            fp.write(f"write_verilog -force {phys_netlist_verilog_path}\n")
            fp.write("exit\n")

        vivado_log_path = self.work_dir / "vivado_edf_to_v.txt"
        cmd = [
            VIVADO_BIN_PATH,
            phys_netlist_checkpoint,
            "-mode",
            "batch",
            "-source",
            vivado_tcl_path,
        ]
        cwd = None
        if tee(cmd, cwd, vivado_log_path):
            return Status(TransformStatus.ERROR)

        status = self.check_vivado_output(vivado_log_path)
        if status:
            return status

        self.log("Exported new netlist to", phys_netlist_verilog_path)
        return self.success_status

    def check_vivado_output(self, vivado_log_path):
        """Check the log output of the Vivado exeuction for ERROR messages"""
        txt = open(vivado_log_path).read()

        # Check for ERROR message:
        matches = re.search("^ERROR: (.*)$", txt, re.M)
        if matches:
            return Status(TransformStatus.ERROR, matches.group(1))
        return self.success_status

    def cell_is_default_mapping(self, cell):
        """This checks whether the cell is using the default logical to physical mappings"""
        type_name = cell.getEDIFCellInst().getCellType().getName()
        default_l2p_map = XilinxPhysNetlist.STD_PIN_MAP_BY_CELL[type_name]

        l2p = cell.getPinMappingsL2P()
        for logical, physical in default_l2p_map.items():
            if logical in l2p and list(l2p[logical]) != [physical]:
                print(list(l2p[logical]), "<>", [physical])
                return False

        return True

    def process_muxf7_muxf8(self, cell):
        """Process MUXF7/MUXF8 primitive
        Not sure whether inputs can be permuted or not, but for now let's
        assume they can't be and throw a NotImplementedError exception if
        they are permuted in some way."""

        type_name = cell.getEDIFCellInst().getCellType().getName()
        self.log_color(TermColor.BLUE, f"\nProcessing {type_name}", cell)

        if self.cell_is_default_mapping(cell):
            self.log("  Inputs not permuted, skipping")
            return []

        raise NotImplementedError

    def process_carry4(self, cell):
        """Process CARRY4 primitive
        Not sure whether inputs can be permuted or not, but for now let's
        assume they can't be and throw a NotImplementedError exception if
        they are permuted in some way."""
        type_name = cell.getEDIFCellInst().getCellType().getName()
        self.log_color(TermColor.BLUE, f"\nProcessing {type_name}", cell)

        if self.cell_is_default_mapping(cell):
            self.log("  Inputs not permuted, skipping")
            return []

        raise NotImplementedError

    def valid_net_transfer(self, logical_pin, physical_pin, old_edif_cell_inst, new_edif_cell_inst):
        """
        Run assertions to check pin format and pin to port mapping then add new cell to the net and
        remove the old cell.

        Assumes that the new logical pin equals the old physical pin.  (LUTs
        are treated differently. See lut_move_net_to_new_cell).
        """

        assert len(physical_pin) == 1
        physical_pin = list(physical_pin)[0]

        old_port = old_edif_cell_inst.getPortInst(logical_pin)
        assert old_port

        logical_net = old_port.getNet()
        assert logical_net

        new_port = new_edif_cell_inst.getPort(physical_pin)
        assert new_port

        logical_net.createPortInst(new_port, new_edif_cell_inst)
        logical_net.removePortInst(old_port)

    def process_bufg(self, bufg_cell):
        """Convert BUFG to BUFGCTRL"""
        bufg_edif_inst = bufg_cell.getEDIFCellInst()
        assert bufg_edif_inst

        type_name = bufg_edif_inst.getCellType().getName()
        self.log_color(TermColor.BLUE, f"\nProcessing {type_name}", bufg_cell)

        assert self.cell_is_default_mapping(bufg_cell)

        new_cell_name = bufg_edif_inst.getName() + "_phys"
        bufgctrl = bufg_edif_inst.getParentCell().createChildCellInst(
            new_cell_name, self.bufgctrl_edif_cell
        )

        self.log("Created new cell", new_cell_name)

        bufgctrl.setPropertiesMap(bufg_edif_inst.createDuplicatePropertiesMap())

        # set default properties
        for prop_name in ("INIT_OUT", "IS_CE0_INVERTED", "IS_IGNORE1_INVERTED", "IS_S0_INVERTED"):
            bufgctrl.addProperty(prop_name, JInt(0))

        for prop_name in ("IS_CE1_INVERTED", "IS_IGNORE0_INVERTED", "IS_S1_INVERTED"):
            bufgctrl.addProperty(prop_name, JInt(1))

        bufgctrl.addProperty("PRESELECT_I0", "TRUE")
        bufgctrl.addProperty("PRESELECT_I1", "FALSE")

        # Copy pins
        self.log(f"  Copying pins from {bufg_cell.getName()}")

        for pins in bufg_cell.getPinMappingsL2P().items():
            self.valid_net_transfer(*pins, bufg_edif_inst, bufgctrl)

        # Set default connections
        for port_name in ("CE0", "CE1", "I1", "IGNORE0", "IGNORE1", "S0", "S1"):
            port = bufgctrl.getPort(port_name)
            assert port
            self.vcc_edif_net.createPortInst(port, bufgctrl)

        return [bufg_cell]

    def process_lut_gnd(self, site_inst, pins):
        """Process a LUT that isn't part of the design (ie no cell), but
        is configured to generate a GND signal"""

        self.log_color(
            TermColor.BLUE,
            f"\nProcessing LUT GND at site {site_inst}, pin(s):",
            ",".join(str(p) for p in pins),
        )

        # Create a new lut6_2 instance
        new_cell_name = str(site_inst.getName()) + "." + ".".join(p for p in pins) + ".GND.gen"
        new_cell_inst = self.rw_design.getTopEDIFCell().createChildCellInst(
            new_cell_name, self.lut6_2_edif_cell
        )
        new_cell_inst.setPropertiesMap(
            {"INIT": EDIFPropertyValue("64'h0000000000000000", EDIFValueType.STRING)}
        )
        self.log("Created new cell", new_cell_name)

        for pin_out in pins:
            self.log("Processing GND output pin", pin_out)

            # Create a new net to replace the global ground
            new_net_name = str(site_inst.getName()) + "." + pin_out + ".GND"
            self.log("  Creating new GND net", new_net_name)
            new_net = EDIFNet(new_net_name, self.rw_design.getTopEDIFCell())

            # Drive net using LUT output port
            lut_out_port = new_cell_inst.getPort("O6" if pin_out.endswith("O6") else "O5")
            self.log("  Connecting new net to LUT output port", lut_out_port.getName())
            assert lut_out_port
            new_net.createPortInst(lut_out_port, new_cell_inst)

            # Loop through ports this GND net needs to drive and connect them up
            for pin_in in site_inst.getSiteWirePins(pin_out):
                cell = site_inst.getCell(pin_in.getBEL())
                if cell:
                    self.log(" ", pin_in, pin_in.getBEL(), site_inst.getCell(pin_in.getBEL()))
                    routed_to_cell_inst = cell.getEDIFCellInst()

                    # Map physical pin back to logical netlist port name
                    assert self.cell_is_default_mapping(cell)
                    logical_port_name = self.STD_PIN_MAP_BY_CELL[
                        routed_to_cell_inst.getCellType().getName()
                    ].inverse[pin_in.getName()]

                    routed_to_port_inst = routed_to_cell_inst.getPortInst(logical_port_name)
                    assert routed_to_port_inst

                    # Disconnect const0 net from pin
                    routed_to_cell_inst.getPortInst(logical_port_name).getNet().removePortInst(
                        routed_to_port_inst
                    )

                    # Connect up new LUT GND net to pin
                    if routed_to_port_inst.getPort().isBus():
                        new_net.createPortInst(
                            routed_to_port_inst.getPort(),
                            routed_to_port_inst.getIndex(),
                            routed_to_cell_inst,
                        )
                    else:
                        new_net.createPortInst(routed_to_port_inst.getPort(), routed_to_cell_inst)

    def process_lut(self, lut6_cell, lut5_cell):
        """This function takes a LUT* from the netlist and replaces with with a LUT6_2
        with logical mapping equal to the physical mapping."""

        assert lut6_cell is not None
        self.log_color(
            TermColor.BLUE,
            "\nProcessing and replacing LUT(s):",
            ",".join(
                str(lut_cell) + ("(routethru)" if lut_cell.isRoutethru() else "")
                for lut_cell in (lut6_cell, lut5_cell)
                if lut_cell is not None
            ),
        )
        lut6_edif_cell_inst = lut6_cell.getEDIFCellInst()
        assert lut6_edif_cell_inst

        #### Get name for new LUT6_2 cell
        new_cell_name = lut6_edif_cell_inst.getName() + "_phys"

        # Routethru only?
        if lut6_cell.isRoutethru() and (lut5_cell is None or lut5_cell.isRoutethru()):
            # Suffix routethru as _RT(ABCD)
            new_cell_name = (
                lut6_edif_cell_inst.getName() + "_routethru_" + str(lut6_cell.getBEL().getName())[0]
            )

        if lut5_cell:
            new_cell_name += "_shared"

        #### Create the new LUT6_2 instance
        new_cell_inst = lut6_edif_cell_inst.getParentCell().createChildCellInst(
            new_cell_name, self.lut6_2_edif_cell
        )
        self.log("Created new cell", new_cell_name)

        ##### Copy all properties from existing LUT to new LUT (INIT will be fixed later)
        new_cell_inst.setPropertiesMap(lut6_edif_cell_inst.createDuplicatePropertiesMap())
        # TODO: If other_lut_cell is not None, then check that properties don't conflict?

        #### Wire up inputs/outputs
        physical_pins_to_nets = {}

        self.log(f"Processing LUT {lut6_cell.getName()}")
        for logical_pin, physical_pin in lut6_cell.getPinMappingsL2P().items():
            assert len(physical_pin) == 1
            physical_pin = list(physical_pin)[0]

            port_inst = lut6_edif_cell_inst.getPortInst(logical_pin)
            assert port_inst
            physical_pins_to_nets[physical_pin] = port_inst.getNet()

            self.lut_move_net_to_new_cell(
                lut6_edif_cell_inst, new_cell_inst, logical_pin, physical_pin
            )

        # Now do the same for the other LUT
        if lut5_cell:
            self.log(f"Processing LUT {lut5_cell.getName()}")
            for logical_pin, physical_pin in lut5_cell.getPinMappingsL2P().items():
                assert len(physical_pin) == 1
                physical_pin = list(physical_pin)[0]

                lut5_edif_cell_inst = lut5_cell.getEDIFCellInst()
                port_inst = lut5_edif_cell_inst.getPortInst(logical_pin)
                assert port_inst

                # Disconnect net from logical pin on old cell,
                # and connect to new logical pin (based on physical pin) of new cell
                self.lut_move_net_to_new_cell(
                    lut5_edif_cell_inst,
                    new_cell_inst,
                    logical_pin,
                    physical_pin,
                    already_connected_net=physical_pins_to_nets.get(physical_pin),
                )

        # Connect up remaining inputs to VCC
        for logical_port in XilinxPhysNetlist.STD_PIN_MAP_BY_CELL["LUT6_2"]:
            if logical_port.startswith("I"):
                port = new_cell_inst.getPortInst(logical_port)
                if not port:
                    self.vcc_edif_net.createPortInst(
                        new_cell_inst.getPort(logical_port), new_cell_inst
                    )

        # If old cell is a LUT route through some extra processing is required.
        # LUT route through cells don't exist in the original netlist (the original net
        # goes straight to the FF), so now that the net is going to stop at the LUT input,
        # a new net is needed to connect LUT output to FF
        if lut6_cell.isRoutethru():
            self.create_lut_routethru_net(lut6_cell, False, new_cell_inst)
        if lut5_cell and lut5_cell.isRoutethru():
            self.create_lut_routethru_net(lut5_cell, True, new_cell_inst)

        # Fix the new LUT INIT property based on the new pin mappings
        self.process_lut_init(lut6_cell, lut5_cell, new_cell_inst)

        # Return the cells to be removed
        cells_to_remove = []
        if not lut6_cell.isRoutethru():
            cells_to_remove.append(lut6_cell)
        if lut5_cell and not lut5_cell.isRoutethru():
            cells_to_remove.append(lut5_cell)
        return cells_to_remove

    def create_lut_routethru_net(self, cell, is_lut5, new_lut_cell):
        """Extra processing for LUT route through.  Need to create a new net
        connecting from the new LUT6_2 instance to the FF"""

        self.log("Creating routethru for", cell.getName())

        # Create the new net
        new_net_name = (
            cell.getName()
            + "_routethru_"
            + str(cell.getBEL().getName())[0]
            + ("6" if not is_lut5 else "5")
        )
        self.log("  Creating new net", new_net_name)
        new_net = EDIFNet(new_net_name, cell.getEDIFCellInst().getParentCell())

        # Connect net to LUT output
        lut_out_port = new_lut_cell.getPort("O5" if is_lut5 else "O6")
        assert lut_out_port
        self.log(
            "  Connecting new net to LUT", new_lut_cell.getName(), "port", lut_out_port.getName()
        )
        new_net.createPortInst(lut_out_port, new_lut_cell)

        # Connect net to the input of the other cell in this site (FF, CARRY4)
        matching_cells = [
            other_cell
            for other_cell in cell.getSiteInst().getCells()
            if other_cell.getName() == cell.getName() and not other_cell.isRoutethru()
        ]
        assert len(matching_cells) == 1
        routed_to_cell = matching_cells[0]
        routed_to_cell_inst = routed_to_cell.getEDIFCellInst()

        # First figure out which logical pin this routethru goes to.
        # Even though we are calling the gePinMappingsL2P on the LUT cell,
        # it doesn't actually return the logical pin on the LUT, but rather
        # the downstream cell (FF, CARRY4).
        logical_pins = list(cell.getPinMappingsL2P().keys())
        assert len(logical_pins) == 1
        routed_to_port_name = str(logical_pins[0])

        routed_to_port_inst = routed_to_cell_inst.getPortInst(routed_to_port_name)
        assert routed_to_port_inst

        self.log(
            "  Connecting new net to BEL",
            routed_to_cell.getBEL().getName(),
            ", port",
            routed_to_port_name,
        )

        if routed_to_port_inst.getPort().isBus():
            new_net.createPortInst(
                routed_to_port_inst.getPort(), routed_to_port_inst.getIndex(), routed_to_cell_inst
            )
        else:
            new_net.createPortInst(routed_to_port_inst.getPort(), routed_to_cell_inst)

    def lut_move_net_to_new_cell(
        self,
        old_edif_cell_inst,
        new_edif_cell_inst,
        old_logical_pin,
        physical_pin,
        already_connected_net=None,
    ):
        """This function connects the net from old_edif_cell_inst/old_logical_pin,
        to the appropriate logical pin on the new_edif_cell_inst, based on the physical pin,
        and disconnects from the old cell.  It's possible the net is already_connected to the
        new cell, in which case only the disconnect from old cell needs to be performed."""

        self.log(f"  Processing logical pin {old_logical_pin}, physical pin {physical_pin}")

        port_inst = old_edif_cell_inst.getPortInst(old_logical_pin)
        logical_net = port_inst.getNet()
        assert logical_net

        if already_connected_net:
            assert logical_net == already_connected_net
            self.log(f"    Skipping already connected physical pin {physical_pin}")

        else:
            if port_inst.getDirection() == EDIFDirection.INPUT:
                self.log("    Input driven by net", logical_net)

                # A5 becomes I4, A1 becomes I0, etc.
                new_logical_pin = "I" + str(int(str(physical_pin[1])) - 1)
                self.log(
                    "    Connecting net",
                    logical_net,
                    "to input pin",
                    new_logical_pin,
                    "on new cell",
                )

            elif port_inst.getDirection() == EDIFDirection.OUTPUT:
                self.log("    Drives net", logical_net)

                new_logical_pin = physical_pin
                self.log("    Connecting net", logical_net, "to output pin", new_logical_pin)

            new_port = new_edif_cell_inst.getPort(new_logical_pin)
            assert new_port
            logical_net.createPortInst(new_port, new_edif_cell_inst)

        # Disconnect connection to port on old cell
        self.log("    Disconnecting net", logical_net, "from pin", old_logical_pin, "on old cell")
        logical_net.removePortInst(port_inst)

    def process_lut_eqn(self, cell, is_lut5):
        """Transform a logical lut equation into a physical lut equation"""

        s6_or_5 = "5" if is_lut5 else "6"

        # The process is different for LUT routethrus as they don't really exist
        # in the EDIF netlist, and as such don't have equations or INIT strings.
        # Instead, we just look at which physical input pin is used for the
        # routethrough and generate a simple O=I<X> equation
        if cell.isRoutethru():
            assert len(cell.getPinMappingsL2P()) == 1
            physical_pins = list(list(cell.getPinMappingsL2P().values())[0])

            # Make sure this maps to only one physical pion
            assert len(physical_pins) == 1
            physical_pin = str(physical_pins[0])
            eqn = "O=I" + str(int(physical_pin[1]) - 1)
            self.log(
                f"  LUT{s6_or_5} is routethru using physical pin {physical_pin}, creating eqn {eqn}"
            )
            return eqn

        # First get an equation from the logical INIT string
        orig_init_eqn = str(LUTTools.getLUTEquation(cell))

        self.log(f"  LUT{s6_or_5} INIT:", cell.getProperty("INIT"))
        self.log(f"  LUT{s6_or_5} equation:", orig_init_eqn)

        eqn = orig_init_eqn
        for logical_pin, physical_pin in cell.getPinMappingsL2P().items():
            # Skip the output pin
            if str(physical_pin).startswith("[O"):
                continue

            matches = re.match(r"\[A(\d)\]", str(physical_pin))
            assert matches

            # A5 becomes I4, A1 becomes I0, etc, so subtract 1, but
            # don't replace A with I yet, until all replacements are done.
            physical_pin = int(matches[1]) - 1

            eqn = eqn.replace(str(logical_pin), "A" + str(physical_pin))

        # Physical LUT inputs use A#, but LUTTools expect I#
        eqn = eqn.replace("A", "I")

        self.log(f"  New LUT{s6_or_5} eqn:", eqn)
        return eqn

    def process_lut_init(self, lut6_cell, lut5_cell, new_cell_inst):
        """Fix the LUT INIT property for the new_cell_inst"""

        self.log("Fixing INIT string")

        lut6_eqn_phys = self.process_lut_eqn(lut6_cell, False)

        if lut5_cell:
            lut5_eqn_phys = self.process_lut_eqn(lut5_cell, True)

        if not lut5_cell:
            init_str = "64'h" + LUTTools.getLUTInitFromEquation(lut6_eqn_phys, 6)[4:].zfill(16)
        else:
            init_str = (
                "64'h"
                + LUTTools.getLUTInitFromEquation(lut6_eqn_phys, 5)[4:].zfill(8)
                + LUTTools.getLUTInitFromEquation(lut5_eqn_phys, 5)[4:].zfill(8)
            )
        self.log("  New LUT INIT:", init_str)
        new_cell_inst.addProperty("INIT", init_str)

    def cell_is_6lut(self, cell):
        """Return whether this cell is using the 6LUT BEL"""
        return fnmatch(str(cell.getBELName()), "?6LUT")

    def cell_is_5lut(self, cell):
        """Return whether this cell is using the 5LUT BEL"""
        return fnmatch(str(cell.getBELName()), "?5LUT")<|MERGE_RESOLUTION|>--- conflicted
+++ resolved
@@ -189,24 +189,10 @@
         """Do all rapidwright related processing on the netlist"""
 
         # Read the checkpoint into rapidwright, and get the netlist
-<<<<<<< HEAD
-        try:
-            self.rw_design = Design.readCheckpoint(
-                self.design.xilinx_impl_checkpoint_path, self.design.impl_edif_path
-            )
-        except jpype.JException as exc:
-            error = str(exc)
-            if "Failed to reliably download file" not in error:
-                raise RapidwrightException(error)  # pylint: disable=raise-missing-from
-            self.rw_design = Design.readCheckpoint(
-                self.design.xilinx_impl_checkpoint_path, self.design.impl_edif_path
-            )
-
-=======
+
         self.rw_design = Design.readCheckpoint(
-            design.xilinx_impl_checkpoint_path, design.impl_edif_path
-        )
->>>>>>> 58768982
+            self.design.xilinx_impl_checkpoint_path, self.design.impl_edif_path
+        )
         self.rw_netlist = self.rw_design.getNetlist()
 
         # Init BUFGCTRL cell template
