"""Parse a yaml file to obtain a flow and a list of target designs"""
# pylint: disable=duplicate-code
from pathlib import Path
import yaml
from bfasst.utils import error
from bfasst import paths


class YamlParser:
    """Parses a yaml file to obtain a flow and list of target designs"""

    def __init__(self, yaml_path):
        self.yaml_path = yaml_path
        self.experiment_props = None
        self.post_run = None
        self.design_paths = []
        self.flow = None
        self.flow_args = {}

    def parse_design_flow(self):
        """Parse a yaml file into design paths
        and an instance of the specified flow for each design"""
        self.__read_experiment_yaml()
        self.__check_experiment_props_for_yaml()

        self.__check_for_post_run()

        self.__collect_design_paths()
        self.__uniquify_design_paths()

        self.flow = self.experiment_props["flow"]
        self.__init_flow_args()

    def __read_experiment_yaml(self):
        with open(self.yaml_path) as f:
            self.experiment_props = yaml.safe_load(f)

    def __check_experiment_props_for_yaml(self):
        if "flow" not in self.experiment_props:
            error(f"Experiment {self.yaml_path} does not specify a flow")

    def __check_for_post_run(self):
        if "post_run" in self.experiment_props:
            self.post_run = getattr(self, self.experiment_props("post_run"))

    def __collect_design_paths(self):
        """Get all designs from the config yaml"""

        if "designs" in self.experiment_props:
            for design in self.experiment_props.pop("designs"):
                design_path = paths.DESIGNS_PATH / design
                if not design_path.is_dir():
                    error("Provided design directory", design_path, "does not exist")

                # Check if provided directory contains a design
                if (design_path / "design.yaml").is_file():
                    self.design_paths.append(str(design))
                    continue

                # This handles the case of passing a directory containing multiple designs in yaml
                # with the designs key rather than design_dirs key,
                # as seen in most of the CI checks:
                # designs:
                #   - byu/
                #   - ooc/
                for design_child in design_path.rglob("*"):
                    if not design_child.is_dir():
                        continue

                    # For each child design (eg. designs/byu/alu),
                    # we only want the last two parts (byu/alu part)
                    if (design_child / "design.yaml").is_file():
                        design_name = Path(*design_child.parts[-2:])
                        self.design_paths.append(str(design_name))
                        continue

        if "design_dirs" in self.experiment_props:
            for design_dir in self.experiment_props.pop("design_dirs"):
                design_dir_path = paths.DESIGNS_PATH / design_dir
                if not design_dir_path.is_dir():
                    error(f"{design_dir_path} is not a directory")

                for dir_item in design_dir_path.iterdir():
                    item_path = design_dir_path / dir_item
                    if item_path.is_dir():
                        self.design_paths.append(dir_item.name)

    def __uniquify_design_paths(self):
        self.design_paths = list(set(self.design_paths))
        self.design_paths.sort()

    def __init_flow_args(self):
        if "synth" in self.experiment_props:
            synth_args = self.experiment_props["synth"]
            self.flow_args.update({"synth": synth_args})
        else:
<<<<<<< HEAD
            synth_args = None
=======
            synth_args = ""
        self.flow_args.update({"synth": synth_args})
>>>>>>> e492afeb

    def parse_top_module(self):
        """Parse a yaml file to obtain a top module"""
        self.experiment_props = None
        self.__read_experiment_yaml()
        return self.__check_for_top()

    def __check_for_top(self):
        if "top" not in self.experiment_props:
            error(f"Experiment {self.yaml_path} does not specify a top module")
        return self.experiment_props["top"]<|MERGE_RESOLUTION|>--- conflicted
+++ resolved
@@ -94,12 +94,8 @@
             synth_args = self.experiment_props["synth"]
             self.flow_args.update({"synth": synth_args})
         else:
-<<<<<<< HEAD
-            synth_args = None
-=======
             synth_args = ""
         self.flow_args.update({"synth": synth_args})
->>>>>>> e492afeb
 
     def parse_top_module(self):
         """Parse a yaml file to obtain a top module"""
