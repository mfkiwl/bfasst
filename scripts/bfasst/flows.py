# pylint: disable=W0613
"""
Script to define CAD flows.
Create your own flow and add it to the Flows class and the flow_fcn_map.
Helper functions for vendor tools are defined.
"""

from enum import Enum
from enum import unique as enum_unique
import pathlib
import shutil

import bfasst
from bfasst.design import Design
from bfasst.utils import error
from bfasst.synth.ic2_lse import Ic2LseSynthesisTool
from bfasst.synth.ic2_synplify import IC2_Synplify_SynthesisTool
from bfasst.synth.vivado import VivadoSynthesisTool
from bfasst.synth.yosys import Yosys_Tech_SynthTool
from bfasst.opt.ic2_lse import Ic2LseOptTool
from bfasst.opt.ic2_synplify import IC2_Synplify_OptTool
from bfasst.impl.ic2 import IC2_ImplementationTool
from bfasst.impl.vivado import Vivado_ImplementationTool
from bfasst.reverse_bit.xray import XRay_ReverseBitTool
from bfasst.reverse_bit.icestorm import Icestorm_ReverseBitTool
from bfasst.compare.conformal import Conformal_CompareTool
from bfasst.compare.yosys import Yosys_CompareTool
from bfasst.compare.waveform import WaveformCompareTool
from bfasst.compare.onespin import OneSpin_CompareTool
from bfasst.error_injection.error_injector import ErrorInjector_ErrorInjectionTool


class FlowArgs(Enum):
    """An enum describing the different places arguments go"""

    SYNTH = 0
    IMPL = 1
    MAP = 2
    CMP = 3  # Currently only accepts "XILINX" or "LATTICE" for Conformal Comparison
    ERR = 4


@enum_unique
class Flows(Enum):
    """An enum describing the different flows"""

    IC2_LSE_CONFORMAL = "IC2_lse_conformal"
    IC2_SYNPLIFY_CONFORMAL = "IC2_synplify_conformal"
    SYNPLIFY_IC2_ONESPIN = "synplify_IC2_icestorm_onespin"
    YOSYS_TECH_LSE_CONFORMAL = "yosys_tech_lse_conformal"
    YOSYS_TECH_SYNPLIFY_CONFORMAL = "yosys_tech_synplify_conformal"
    YOSYS_TECH_SYNPLIFY_ONESPIN = "yosys_tech_synplify_onespin"
    YOSYS_SYNPLIFY_ERROR_ONESPIN = "yosys_synplify_error_onespin"
    XILINX_CONFORMAL_RTL = "xilinx_conformal"
    XILINX_CONFORMAL_IMPL = "xilinx_conformal_impl"
    XILINX_YOSYS_IMPL = "xilinx_yosys_impl"
    XILINX_YOSYS_WAVEFORM_GRAPH = "xilinx_yosys_waveform_graph"
    XILINX_YOSYS_WAVEFORM_TESTS = "xilinx_yosys_waveform_tests"
    GATHER_IMPL_DATA = "gather_impl_data"
    CONFORMAL_ONLY = "conformal_only"
    XILINX = "xilinx"
    YOSYS_ONLY = "yosys_only"
    YOSYS_SYNTH_VIVADO_IMPL = "yosys_synth_vivado_impl"
    VIVADO_IMPL_FASM_BIT = "vivado_impl_fasm_bit"
    FULL_FLOW = "full_flow"


# This uses a lambda so that I don't have to define all of the functions before this point
flow_fcn_map = {
    Flows.IC2_LSE_CONFORMAL: lambda: flow_ic2_lse_conformal,
    Flows.IC2_SYNPLIFY_CONFORMAL: lambda: flow_ic2_synplify_conformal,
    Flows.YOSYS_TECH_LSE_CONFORMAL: lambda: flow_yosys_tech_lse_conformal,
    Flows.YOSYS_TECH_SYNPLIFY_CONFORMAL: lambda: flow_yosys_tech_synplify_conformal,
    Flows.SYNPLIFY_IC2_ONESPIN: lambda: flow_synplify_ic2_icestorm_onespin,
    Flows.YOSYS_TECH_SYNPLIFY_ONESPIN: lambda: flow_yosys_tech_synplify_onespin,
    Flows.YOSYS_SYNPLIFY_ERROR_ONESPIN: lambda: flow_yosys_synplify_error_onespin,
    Flows.XILINX_CONFORMAL_RTL: lambda: flow_xilinx_conformal,
    Flows.XILINX_CONFORMAL_IMPL: lambda: flow_xilinx_conformal_impl,
    Flows.XILINX_YOSYS_IMPL: lambda: flow_xilinx_yosys_impl,
    Flows.XILINX_YOSYS_WAVEFORM_GRAPH: lambda: flow_xilinx_yosys_waveform_graph,
    Flows.XILINX_YOSYS_WAVEFORM_TESTS: lambda: flow_xilinx_yosys_waveform_tests,
    Flows.GATHER_IMPL_DATA: lambda: flow_gather_impl_data,
    Flows.CONFORMAL_ONLY: lambda: flow_conformal_only,
    Flows.XILINX: lambda: flow_xilinx,
    Flows.YOSYS_ONLY: lambda: flow_yosys_only,
    Flows.YOSYS_SYNTH_VIVADO_IMPL: lambda: flow_yosys_synth_vivado_impl,
    Flows.VIVADO_IMPL_FASM_BIT: lambda: flow_vivado_impl_fasm_bit,
    Flows.FULL_FLOW: lambda: flow_full_flow,
}


class Vendor(Enum):
    """Enum differentiating between different fpga vendors"""

    LATTICE = 1
    XILINX = 2


def get_flow_fcn_by_name(flow_name):
    """Takes a string representing the flow_name, and returns a function implementing that flow"""
    try:
        flow_enum = Flows(flow_name)
    except ValueError:
        error(flow_name, "is not a valid flow name")

    fcn = flow_fcn_map[flow_enum]()
    return fcn


def run_flow(design, flow_type, flow_args, build_dir):
    """Takes a design object, flow string, flow arguments, and a build directory, and runs it"""
    assert isinstance(design, Design)

    flow_fcn = get_flow_fcn_by_name(flow_type)
    return flow_fcn(design, flow_args, build_dir)


def ic2_lse_synth(design, build_dir, flow_args):
    """Run Icecube2 LSE synthesis"""
    synth_tool = Ic2LseSynthesisTool(build_dir, flow_args)
    return synth_tool.create_netlist(design)


def ic2_synplify_synth(design, build_dir, flow_args):
    """Run Icecube2 Synplify synthesis"""
    synth_tool = IC2_Synplify_SynthesisTool(build_dir)
    return synth_tool.create_netlist(design)


def ic2_impl(design, build_dir, flow_args):
    """Run Icecube2 implementation"""
    impl_tool = IC2_ImplementationTool(build_dir, flow_args)
    return impl_tool.implement_bitstream(design)


# TODO determine flow_args
def icestorm_rev_bit(design, build_dir, flow_args):
    """Reverse bitstream using icestorm"""
    reverse_bit_tool = Icestorm_ReverseBitTool(build_dir, flow_args)
    return reverse_bit_tool.reverse_bitstream(design)


def conformal_cmp(design, build_dir, flow_args):
    """Compare netlists using Conformal"""
    vendor = Vendor.XILINX if not flow_args else Vendor[flow_args.upper()]
    compare_tool = Conformal_CompareTool(build_dir, vendor)
    with bfasst.conformal_lock:
        return compare_tool.compare_netlists(design)


def vivado_synth(design, build_dir, flow_args):
    """Synthesize using Vivado"""
    synth_tool = VivadoSynthesisTool(build_dir, flow_args)
    return synth_tool.create_netlist(design)


def vivado_impl(design, build_dir, flow_args, ooc=False):
    """Implement using Vivado"""
    impl_tool = Vivado_ImplementationTool(build_dir, flow_args, ooc)
    return impl_tool.implement_bitstream(design)


def vivado_just_impl(design, build_dir, flow_args, ooc=False):
    '''Implement using Vivado'''
    log_path = "vivado_impl" + bfasst.config.IMPL_LOG_NAME
    impl_tool = Vivado_ImplementationTool(build_dir, flow_args, ooc)
    return impl_tool.run_implementation_yosys(design, log_path)
    # return impl_tool.run_implementation_only_2(design, log_path)


def yosys_synth(design, build_dir, flow_args):
<<<<<<< HEAD
    '''Synthesize using Yosys'''
    vendor = Vendor.XILINX if not flow_args else Vendor[flow_args.upper()]
    synth_tool = Yosys_Tech_SynthTool(build_dir, vendor)
=======
    """Synthesize using Yosys"""
    synth_tool = Yosys_Tech_SynthTool(build_dir)
>>>>>>> ad0d0d18
    return synth_tool.create_netlist(design)


def yosys_cmp(design, build_dir, flow_args):
    """Compare netlists using yosys"""
    compare_tool = Yosys_CompareTool(build_dir)
    return compare_tool.compare_netlists(design)


def wave_cmp(design, build_dir, run_waveform, tests, vivado):
    """Compare netlists via waveforms"""
    tool = WaveformCompareTool(build_dir)
    return tool.compare_netlists(design, run_waveform, tests, vivado)


def onespin_cmp(design, build_dir, flow_args):
    """Compare netlists using Onespin"""
    compare_tool = OneSpin_CompareTool(build_dir)
    with bfasst.onespin_lock:
        return compare_tool.compare_netlists(design)


def ic2_lse_opt(design, build_dir, flow_args, in_files, lib_files=None):
    """Optimize design using IceCube2 LSE"""
    lse_opt_tool = Ic2LseOptTool(build_dir)
    status = lse_opt_tool.create_netlist(design, in_files, lib_files)
    # Try fixing the netlist LUT inits (there's some issue with how LSE
    #   generates them)
    lse_opt_tool.fix_lut_inits(design)
    return status


def ic2_synplify_opt(design, build_dir, flow_args, in_files, lib_files=None):
    """Optimize design using Icecube2 Synplify"""
    synp_opt_tool = IC2_Synplify_OptTool(build_dir)
    return synp_opt_tool.create_netlist(design, in_files, lib_files)


# TODO determine flow_args
def xray_rev(design, build_dir, flow_args):
    """Reverse bitstream using Xray"""
    reverse_bit_tool = XRay_ReverseBitTool(build_dir)
    return reverse_bit_tool.reverse_bitstream(design)


def flow_ic2_lse_conformal(design, flow_args, build_dir):
    """Synthesize and implement using Icecube2 lse, and compare with Conformal"""
    status = ic2_lse_synth(design, build_dir, flow_args[FlowArgs.SYNTH])

    status = ic2_impl(design, build_dir, flow_args[FlowArgs.IMPL])

    # Run icestorm bitstream reversal
    status = icestorm_rev_bit(design, build_dir, flow_args)

    # Run conformal
    design.compare_golden_files.append(design.top_file)
    design.compare_golden_files.extend(design.get_support_files())
    design.compare_golden_files_paths.append(design.path / design.top_file)
    design.compare_golden_files_paths.extend(
        [design.path / f for f in design.get_support_files()]
    )
    design.golden_is_verilog = design.top_is_verilog()
    status = conformal_cmp(design, build_dir, flow_args[FlowArgs.CMP])
    return status


def flow_conformal_only(design, flow_args, build_dir):
    """Run Conformal in isolation"""
    assert design.netlist_path is not None
    assert design.reversed_netlist_path is not None

    design.golden_sources = [
        design.netlist_path,
    ]
    status = conformal_cmp(design, build_dir, flow_args[FlowArgs.CMP])
    return status


def flow_xilinx(design, flow_args, build_dir):
    """Run Xilinx synthesis and implementation"""
    status = vivado_synth(design, build_dir, flow_args[FlowArgs.SYNTH])
    ooc = "out_of_context" in flow_args[FlowArgs.SYNTH]
    status = vivado_impl(design, build_dir, flow_args[FlowArgs.IMPL], ooc)
    return status


def flow_xilinx_conformal(design, flow_args, build_dir):
    """Run Xilinx synthesis and implementation and compare with conformal"""
    status = vivado_synth(design, build_dir, flow_args[FlowArgs.SYNTH])
    status = vivado_impl(design, build_dir, flow_args[FlowArgs.IMPL])
    status = xray_rev(design, build_dir, flow_args)
    status = conformal_cmp(design, build_dir, flow_args[FlowArgs.CMP])
    return status


def flow_xilinx_conformal_impl(design, flow_args, build_dir):
    """Vivado synthesis and implementation, reverse with xray, compare with conformal"""
    # Run Xilinx synthesis and implementation
    status = vivado_synth(design, build_dir, flow_args[FlowArgs.SYNTH])
    status = vivado_impl(design, build_dir, flow_args[FlowArgs.IMPL])

    # Run X-ray and fasm2bel
    status = xray_rev(design, build_dir, flow_args)

    # Use conformal to compare against IMPL netlist
    design.golden_sources = [
        design.impl_netlist_path,
    ]

    # TODO Conformal_CompareTool.compare_netlists does not take a mapping arg

    # compare_tool = bfasst.compare.conformal.Conformal_CompareTool(
    #    build_dir, Vendor.XILINX
    # )
    # with bfasst.conformal_lock:
    #    status = compare_tool.compare_netlists(
    #        design, args[FlowArgs.MAP_STAGE.value]
    #    )

    status = conformal_cmp(design, build_dir, flow_args[FlowArgs.CMP])
    return status


def flow_xilinx_yosys_impl(design, flow_args, build_dir):
    """Vivado synthesis and implementation, reverse with xray, compare with yosys"""
    status = vivado_synth(design, build_dir, flow_args[FlowArgs.SYNTH])
    status = vivado_impl(design, build_dir, flow_args[FlowArgs.IMPL])

    # Run X-ray and fasm2bel
    status = xray_rev(design, build_dir, flow_args)

    status = yosys_cmp(design, build_dir, flow_args[FlowArgs.CMP])
    return status


def flow_xilinx_yosys_waveform_graph(design, flow_args, build_dir):
    """Vivado synthesis and implementation, reverse with xray, compare via waveforms"""
    status = vivado_synth(design, build_dir, flow_args[FlowArgs.SYNTH])
    status = vivado_impl(design, build_dir, flow_args[FlowArgs.IMPL])

    # Run X-ray and fasm2bel
    status = xray_rev(design, build_dir, flow_args)
    # Runs WaFoVe with the intent to view graphs of equivalent designs.
    status = wave_cmp(design, build_dir, True, 100, False)

    return status


def flow_xilinx_yosys_waveform_tests(design, flow_args, build_dir):
    """Vivado synthesis and implementation, reverse with xray,
    compare via waveforms (no prompts)"""
    status = vivado_synth(design, build_dir, flow_args[FlowArgs.SYNTH])
    status = vivado_impl(design, build_dir, flow_args[FlowArgs.IMPL])

    # Run X-ray and fasm2bel
    status = xray_rev(design, build_dir, flow_args)
    # Runs WaFoVe with the intent of generating new tests.
    status = wave_cmp(design, build_dir, False, 100, False)

    return status


def flow_ic2_synplify_conformal(design, flow_args, build_dir):
    """Icecube2 Synplify synthesis and implementation, reverse with icestorm,
    compare with Conformal"""
    # Run Icecube2 Synplify synthesis
    status = ic2_synplify_synth(design, build_dir, flow_args[FlowArgs.SYNTH])
    # Run Icecube2 implementations
    status = ic2_impl(design, build_dir, flow_args[FlowArgs.IMPL])

    # Run icestorm bitstream reversal
    status = icestorm_rev_bit(design, build_dir, flow_args)

    # Run conformal
    design.compare_golden_files.append(design.top_file)
    design.compare_golden_files.extend(design.get_support_files())
    design.compare_golden_files_paths.append(design.path / design.top_file)
    design.compare_golden_files_paths.extend(
        [design.path / f for f in design.get_support_files()]
    )
    design.golden_is_verilog = design.top_is_verilog()

    # TODO no vendor was originally specified here
    status = conformal_cmp(design, build_dir, flow_args[FlowArgs.CMP])

    return status


def flow_synplify_ic2_icestorm_onespin(design, flow_args, build_dir):
    """Icecube2 Synplify synthesis and implementation, reverse with icestorm,
    compare with onespin"""
    status = ic2_synplify_synth(design, build_dir, flow_args[FlowArgs.SYNTH])
    # Run Icecube2 implementations
    status = ic2_impl(design, build_dir, flow_args[FlowArgs.IMPL])

    # Run icestorm bitstream reversal
    status = icestorm_rev_bit(design, build_dir, flow_args)

    # Run conformal
    design.compare_golden_files.append(design.top_file)
    design.compare_golden_files.extend(design.get_support_files())
    design.compare_golden_files_paths.append(design.path / design.top_file)
    design.compare_golden_files_paths.extend(
        [design.path / f for f in design.get_support_files()]
    )
    design.golden_is_verilog = design.top_is_verilog()

    status = onespin_cmp(design, build_dir, flow_args[FlowArgs.CMP])

    return status


def flow_yosys_tech_lse_conformal(design, flow_args, build_dir):
    """Synthesize with yosys, optimize and implement with icecube2
    LSE, reverse with icestorm, and compare with conformal"""
    # Run the Yosys synthesizer
    status = yosys_synth(design, build_dir, flow_args[FlowArgs.SYNTH])

    # Now run the LSE synthesizer on the Yosys output
    yosys_netlist_path = design.netlist_path
    design.compare_golden_files.append(yosys_netlist_path.name)
    design.compare_golden_files_paths.append(yosys_netlist_path)
    design.golden_is_verilog = True
    status = ic2_lse_opt(design, build_dir, flow_args, [str(yosys_netlist_path)])

    # Run IC2 Implementation
    status = ic2_impl(design, build_dir, flow_args[FlowArgs.IMPL])

    # Run icestorm bitstream reversal
    status = icestorm_rev_bit(design, build_dir, flow_args)

    # Run conformal
    # TODO no vendor was originally specified here
    status = conformal_cmp(design, build_dir, flow_args[FlowArgs.CMP])

    return status


def flow_yosys_tech_synplify_conformal(design, flow_args, build_dir):
    """Synthesize with yosys, optimize and implement with icecube2
    Synplify, reverse with icestorm, and compare with conformal"""
    # Run the Yosys synthesizer
    status = yosys_synth(design, build_dir, flow_args[FlowArgs.SYNTH])

    # Now run the Synplify synthesizer on the Yosys output
    yosys_netlist_path = design.netlist_path
    design.compare_golden_files.append(yosys_netlist_path.name)
    design.compare_golden_files_paths.append(yosys_netlist_path)
    design.golden_is_verilog = True
    status = ic2_synplify_opt(design, build_dir, flow_args, [str(yosys_netlist_path)])

    # Run IC2 Implementation
    status = ic2_impl(design, build_dir, flow_args[FlowArgs.IMPL])

    # Run icestorm bitstream reversal
    status = icestorm_rev_bit(design, build_dir, flow_args)

    # Run conformal
    # TODO No Vendor was originally specified
    status = conformal_cmp(design, build_dir, flow_args[FlowArgs.CMP])

    return status


def flow_yosys_only(design, flow_args, build_dir):
    '''Synthesize with yosys and compare with conformal'''

    # Set the results file path so it can be used in the different tools
    design.results_summary_path = build_dir / "results_summary.txt"

    if design.top_file_path.name != design.top:
        design.top_file_path = pathlib.PosixPath(str(design.top_file_path.parent) + "/" + str(design.top) + ".v")

    # Run the Yosys synthesizer
    status = yosys_synth(design, build_dir, flow_args[FlowArgs.SYNTH])

    design.reversed_netlist_path = design.yosys_netlist_path
    assert design.netlist_path is not None
    assert design.reversed_netlist_path is not None

    temp_gold_files = design.get_golden_files()
    gold_files = []
    for files in temp_gold_files:
        if files not in gold_files:
            gold_files.append(files)

    design.golden_sources = gold_files
    design.golden_is_verilog = True

    status = conformal_cmp(design, build_dir, flow_args[FlowArgs.CMP])

    return status

def flow_yosys_synth_vivado_impl(design, flow_args, build_dir):
    '''Synthesize with yosys, implement with vivado, and
    compare with conformal'''

    # Set the results file path so it can be used in the different tools
    design.results_summary_path = build_dir / "results_summary.txt"

    if design.top_file_path.name != design.top:
        design.top_file_path = pathlib.PosixPath(str(design.top_file_path.parent) + "/" + str(design.top) + ".v")

    # Run the Yosys synthesizer
    status = yosys_synth(design, build_dir, flow_args[FlowArgs.SYNTH])
    design.netlist_path = design.yosys_netlist_path

    # Implement with Vivado
    design.impl_netlist_path = pathlib.Path(str(build_dir) + "/" + design.top + "_vivado_impl.v")
    status = vivado_just_impl(design, build_dir, flow_args[FlowArgs.IMPL], True)

    design.reversed_netlist_path = design.impl_netlist_path
    assert design.netlist_path is not None
    assert design.reversed_netlist_path is not None

    temp_gold_files = design.get_golden_files()
    gold_files = []
    for files in temp_gold_files:
        if files not in gold_files:
            gold_files.append(files)

    design.golden_sources = [design.yosys_netlist_path]
    design.golden_is_verilog = True

    status = conformal_cmp(design, build_dir, flow_args[FlowArgs.CMP])

    return status

def flow_vivado_impl_fasm_bit(design, flow_args, build_dir):
    '''Synthesize with yosys, implement with vivado, 
    create bitstream with fasm2bit, reverse with fasm2bels, 
    and compare with conformal'''
    
    # Set the results file path so it can be used in the different tools
    design.results_summary_path = build_dir / "results_summary.txt"

    if design.top_file_path.name != design.top:
        design.top_file_path = pathlib.PosixPath(str(design.top_file_path.parent) + "/" + str(design.top) + ".v")

    # Run the Yosys synthesizer
    status = yosys_synth(design, build_dir, flow_args[FlowArgs.SYNTH])
    design.netlist_path = design.yosys_netlist_path

    # Run Vivado Implementation
    design.impl_netlist_path = pathlib.Path(str(build_dir) + "/" + design.top + "_vivado_impl.v")
    status = vivado_just_impl(design, build_dir, flow_args[FlowArgs.IMPL])    

    # Run fasm2bit to generate bitstream    
    status = xray_rev(design, build_dir, flow_args)

    assert design.netlist_path is not None
    assert design.reversed_netlist_path is not None

    temp_gold_files = design.get_golden_files()
    gold_files = []
    for files in temp_gold_files:
        if files not in gold_files:
            gold_files.append(files)

    design.golden_sources = [design.impl_netlist_path]
    design.golden_is_verilog = True

    status = conformal_cmp(design, build_dir, flow_args[FlowArgs.CMP])

    return status

def flow_full_flow(design, flow_args, build_dir):
    '''Sythesize with yosys, implement with vivado, 
    reverse with xray, and compare with conformal'''

    # Set the results file path so it can be used in the different tools
    design.results_summary_path = build_dir / "results_summary.txt"

    if design.top_file_path.name != design.top:
        design.top_file_path = pathlib.PosixPath(str(design.top_file_path.parent) + "/" + str(design.top) + ".v")

    # Run the Yosys synthesizer
    status = yosys_synth(design, build_dir, flow_args[FlowArgs.SYNTH])
    design.netlist_path = design.yosys_netlist_path

    # Run Vivado Implementation
    design.impl_netlist_path = pathlib.Path(str(build_dir) + "/" + design.top + "_vivado_impl.v")
    status = vivado_just_impl(design, build_dir, flow_args[FlowArgs.IMPL])    

    # Run fasm2bit to generate bitstream    
    status = xray_rev(design, build_dir, flow_args)

    assert design.netlist_path is not None
    assert design.reversed_netlist_path is not None

    temp_gold_files = design.get_golden_files()
    gold_files = []
    for files in temp_gold_files:
        if files not in gold_files:
            gold_files.append(files)

    design.golden_sources = [design.top_file_path]
    design.golden_is_verilog = True

    status = conformal_cmp(design, build_dir, flow_args[FlowArgs.CMP])

    return status

def flow_yosys_tech_synplify_onespin(design, flow_args, build_dir):
    """Synthesize with yosys, optimize and implement with icecube2
    Synplify, reverse with icestorm, and compare with Onespin"""
    # Run the Yosys synthesizer
    status = yosys_synth(design, build_dir, flow_args[FlowArgs.SYNTH])

    # Now run the Synplify synthesizer on the Yosys output
    yosys_netlist_path = design.netlist_path
    design.compare_golden_files.append(yosys_netlist_path.name)
    design.compare_golden_files_paths.append(yosys_netlist_path)
    design.golden_is_verilog = True
    status = ic2_synplify_opt(design, build_dir, flow_args, [str(yosys_netlist_path)])

    # Run IC2 Implementation
    status = ic2_impl(design, build_dir, flow_args[FlowArgs.IMPL])

    # Run icestorm bitstream reversal
    status = icestorm_rev_bit(design, build_dir, flow_args)

    design.compare_revised_file = design.reversed_netlist_filename()
    status = onespin_cmp(design, build_dir, flow_args[FlowArgs.CMP])
    return status


def flow_yosys_synplify_error_onespin(design, flow_args, build_dir):
    """Synthesize with yosys, inject errors, optimize and implement
    with icecube2 Synplify, reverse with icestorm, and compare
    with Onespin"""
    # Set the results file path so it can be used in the different tools
    design.results_summary_path = build_dir / "results_summary.txt"

    # Run the Yosys synthesizer
    status = yosys_synth(design, build_dir, flow_args[FlowArgs.SYNTH])

    # Run error injection
    error_inj_tool = ErrorInjector_ErrorInjectionTool(build_dir)
    ret = error_inj_tool.run_error_flows(design)
    status = ret[0]

    # Run Synth, impl, and icestorm on the original netlist
    # Now run the Synplify synthesizer on the Yosys output
    yosys_netlist_path = design.netlist_path
    design.compare_golden_files.append(yosys_netlist_path.name)
    design.compare_golden_files_paths.append(yosys_netlist_path)
    design.golden_is_verilog = True
    status = ic2_synplify_opt(design, build_dir, flow_args, [str(yosys_netlist_path)])

    # Run IC2 Implementation
    status = ic2_impl(design, build_dir, flow_args[FlowArgs.IMPL])

    # Run icestorm bitstream reversal
    status = icestorm_rev_bit(design, build_dir, flow_args)

    design.compare_revised_file = design.reversed_netlist_filename()
    status = onespin_cmp(design, build_dir, flow_args[FlowArgs.CMP])

    # Also use the compare tool to make a compare script for rtl to yosys
    design.compare_revised_file = yosys_netlist_path.name
    design.compare_golden_files = design.get_support_files()
    design.compare_golden_files.append(pathlib.Path(design.top_path()).name)
    status = onespin_cmp(design, build_dir, flow_args[FlowArgs.CMP])

    # Run synth, impl, icestorm, and onespin on each corrupted netlist
    design.compare_golden_files = [yosys_netlist_path.name]
    design.compare_golden_files_paths = [yosys_netlist_path]
    for netlist_name_tuple in ret[1]:
        netlist = netlist_name_tuple[0]
        error_flow_name = netlist_name_tuple[1]
        design.cur_error_flow_name = error_flow_name

        # Now run the Synplify synthesizer on the Yosys output
        design.golden_is_verilog = True
        # Blow away the opt dir so we know we're getting a fresh build
        shutil.rmtree(build_dir / IC2_Synplify_OptTool.TOOL_WORK_DIR)
        status = ic2_synplify_opt(design, build_dir, flow_args, [str(netlist)])

        # Run IC2 Implementation
        shutil.rmtree(build_dir / IC2_ImplementationTool.TOOL_WORK_DIR)
        status = ic2_impl(design, build_dir, flow_args[FlowArgs.IMPL])

        # Run icestorm bitstream reversal
        shutil.rmtree(build_dir / Icestorm_ReverseBitTool.TOOL_WORK_DIR)
        status = icestorm_rev_bit(design, build_dir, flow_args)

        # Run compare to create a onespin tcl for yosys->corrupt reversed netlist
        design.compare_revised_file = design.reversed_netlist_filename()
        compare_tool = OneSpin_CompareTool(build_dir)
        with bfasst.onespin_lock:
            status = compare_tool.compare_netlists(design)

        # Run compare again so we can check yosys netlist -> corrupt yosys
        #   netlist
        # This lets us make sure that any compare errors are because of the
        #   netlist corruption, and not some other issue
        design.compare_revised_file = netlist.name
        with bfasst.onespin_lock:
            status = compare_tool.compare_netlists(design)

    # Write the python script to run all of the compare tcl scripts
    compare_tool.write_compare_script(design)

    return status


def flow_gather_impl_data(design, flow_args, build_dir):
    """This flow is mainly to try running the tools with different
    synthesis/ implementation (e.g. synplify vs yosys, etc.) options to
    compare their physical results (e.g. LUT counts, FF counts, etc)"""

    # Set the results file path so it can be used in the different tools
    design.results_summary_path = build_dir / "results_summary.txt"

    # Start with an RTL->Synplify->IC2->Icestorm flow
    # Run Icecube2 Synplify synthesis
    status = ic2_synplify_synth(design, build_dir, flow_args[FlowArgs.SYNTH])

    # Run Icecube2 implementations
    status = ic2_impl(design, build_dir, flow_args[FlowArgs.IMPL])

    # Run icestorm bitstream reversal
    status = icestorm_rev_bit(design, build_dir, flow_args)

    # Clean up project directories so we get fresh results later
    if (build_dir / IC2_Synplify_OptTool.TOOL_WORK_DIR).exists():
        shutil.rmtree(build_dir / IC2_Synplify_OptTool.TOOL_WORK_DIR)
    shutil.rmtree(build_dir / IC2_Synplify_SynthesisTool.TOOL_WORK_DIR)
    shutil.rmtree(build_dir / IC2_ImplementationTool.TOOL_WORK_DIR)
    shutil.rmtree(build_dir / Icestorm_ReverseBitTool.TOOL_WORK_DIR)
    # Now do RTL->LSE->IC2->Icestorm
    # Run Icecube2 LSE synthesis
    status = ic2_lse_synth(design, build_dir, flow_args[FlowArgs.SYNTH])

    # Run Icecube2 implementations
    status = ic2_impl(design, build_dir, flow_args[FlowArgs.IMPL])

    # Run icestorm bitstream reversal
    status = icestorm_rev_bit(design, build_dir, flow_args)

    # Clean up project directories so we get fresh results later
    if (build_dir / Ic2LseOptTool.TOOL_WORK_DIR).exists():
        shutil.rmtree(build_dir / Ic2LseOptTool.TOOL_WORK_DIR)
    shutil.rmtree(build_dir / Ic2LseSynthesisTool.TOOL_WORK_DIR)
    shutil.rmtree(build_dir / IC2_ImplementationTool.TOOL_WORK_DIR)
    shutil.rmtree(build_dir / Icestorm_ReverseBitTool.TOOL_WORK_DIR)

    # Now do Yosys->Synplify->IC2->Icestorm
    # Run the Yosys synthesizer
    status = yosys_synth(design, build_dir, flow_args[FlowArgs.SYNTH])
    # Now run the Synplify synthesizer on the Yosys output
    yosys_netlist_path = design.netlist_path
    status = ic2_synplify_opt(design, build_dir, flow_args, [str(yosys_netlist_path)])

    # Run IC2 Implementation
    status = ic2_impl(design, build_dir, flow_args[FlowArgs.IMPL])

    # Run icestorm bitstream reversal
    status = icestorm_rev_bit(design, build_dir, flow_args)

    # Clean up project directories so we get fresh results later
    shutil.rmtree(build_dir / Yosys_Tech_SynthTool.TOOL_WORK_DIR)

    # TODO check that this line should be added.
    shutil.rmtree(build_dir / IC2_Synplify_OptTool.TOOL_WORK_DIR)

    shutil.rmtree(build_dir / IC2_ImplementationTool.TOOL_WORK_DIR)
    shutil.rmtree(build_dir / Icestorm_ReverseBitTool.TOOL_WORK_DIR)

    # Now do Yosys->LSE->IC2->Icestorm
    # Run the Yosys synthesizer
    status = yosys_synth(design, build_dir, flow_args[FlowArgs.SYNTH])

    # Now run the LSE synthesizer on the Yosys output
    yosys_netlist_path = design.netlist_path
    status = ic2_lse_opt(design, build_dir, flow_args, [str(yosys_netlist_path)])

    # Run IC2 Implementation
    status = ic2_impl(design, build_dir, flow_args[FlowArgs.IMPL])

    # Run icestorm bitstream reversal
    status = icestorm_rev_bit(design, build_dir, flow_args)

    return status<|MERGE_RESOLUTION|>--- conflicted
+++ resolved
@@ -169,14 +169,9 @@
 
 
 def yosys_synth(design, build_dir, flow_args):
-<<<<<<< HEAD
     '''Synthesize using Yosys'''
     vendor = Vendor.XILINX if not flow_args else Vendor[flow_args.upper()]
     synth_tool = Yosys_Tech_SynthTool(build_dir, vendor)
-=======
-    """Synthesize using Yosys"""
-    synth_tool = Yosys_Tech_SynthTool(build_dir)
->>>>>>> ad0d0d18
     return synth_tool.create_netlist(design)
 
 
