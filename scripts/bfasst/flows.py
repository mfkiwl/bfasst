--- conflicted
+++ resolved
@@ -60,14 +60,11 @@
     GATHER_IMPL_DATA = "gather_impl_data"
     CONFORMAL_ONLY = "conformal_only"
     XILINX = "xilinx"
-<<<<<<< HEAD
     YOSYS_ONLY = "yosys_only"
     YOSYS_SYNTH_VIVADO_IMPL = "yosys_synth_vivado_impl"
     VIVADO_IMPL_FASM_BIT = "vivado_impl_fasm_bit"
     FULL_FLOW = "full_flow"
-=======
     XILINX_PHYS_NETLIST = "xilinx_phys_netlist"
->>>>>>> 9e2532bb
 
 
 # This uses a lambda so that I don't have to define all of the functions before this point
@@ -87,14 +84,11 @@
     Flows.GATHER_IMPL_DATA: lambda: flow_gather_impl_data,
     Flows.CONFORMAL_ONLY: lambda: flow_conformal_only,
     Flows.XILINX: lambda: flow_xilinx,
-<<<<<<< HEAD
     Flows.YOSYS_ONLY: lambda: flow_yosys_only,
     Flows.YOSYS_SYNTH_VIVADO_IMPL: lambda: flow_yosys_synth_vivado_impl,
     Flows.VIVADO_IMPL_FASM_BIT: lambda: flow_vivado_impl_fasm_bit,
     Flows.FULL_FLOW: lambda: flow_full_flow,
-=======
     Flows.XILINX_PHYS_NETLIST: lambda: flow_xilinx_phys_netlist,
->>>>>>> 9e2532bb
 }
 
 def get_flow_fcn_by_name(flow_name):
