""" Runs Vivado implementation (place/route)"""

<<<<<<< HEAD
import subprocess
=======
>>>>>>> 36cdbeb3
import re
import os
import time

import bfasst
from bfasst.impl.base import ImplementationTool
from bfasst.status import Status, ImplStatus
from bfasst.config import VIVADO_BIN_PATH


class VivadoImplementationTool(ImplementationTool):
    """Run Vivado Implementation"""

    TOOL_WORK_DIR = "vivado_impl"

    def __init__(self, cwd, flow_args=""):
        super().__init__(cwd, flow_args)
<<<<<<< HEAD
        self.ooc = ooc
=======
>>>>>>> 36cdbeb3

    def implement_bitstream(self, design):
        design.impl_netlist_path = self.cwd / (design.top + "_impl.v")
        design.impl_edif_path = design.impl_netlist_path.with_suffix(".edf")
        design.xilinx_impl_checkpoint_path = self.work_dir / "design.dcp"
        design.bitstream_path = self.cwd / (design.top + ".bit")

        status = self.common_startup(design, self.check_impl_status)
        if status:
            return status

        # Run implementation
        status = self.run_implementation(design)

        # Check implementation log
        status = self.check_impl_status(self.log_path)

        # Update a file in the main directory with info about impl results
        # self.write_to_results_file(design, log_path, need_to_run)

        return self.success_status

<<<<<<< HEAD
    def run_implementation(self, design, log_path):
=======
    def run_implementation(self, design):
>>>>>>> 36cdbeb3
        """Run vivado executable to perform implementation"""

        tcl_path = self.work_dir / ("impl.tcl")

        with open(tcl_path, "w") as fp:
            # fp.write("set_part " + bfasst.config.PART + "\n")
            fp.write("if { [ catch {\n")
            fp.write("read_edif " + str(design.netlist_path) + "\n")

            # for vf in design.verilog_files:
            #     fp.write("read_verilog " + str(design.))

            fp.write("set_property design_mode GateLvl [current_fileset]\n")
            fp.write(
                "set_property edif_top_file " + str(design.netlist_path) + " [current_fileset]\n"
            )
            fp.write("link_design -part " + bfasst.config.PART + "\n")
            if not self.args.out_of_context:
                fp.write("read_xdc " + str(design.constraints_path) + "\n")
            fp.write("opt_design\n")
            fp.write("place_design\n")
            fp.write("route_design\n")
            fp.write(
                "write_checkpoint -force -file " + str(design.xilinx_impl_checkpoint_path) + "\n"
            )
            fp.write("write_edif -force -file " + str(design.impl_edif_path) + "\n")
            fp.write("write_verilog -force -file " + str(design.impl_netlist_path) + "\n")
            if not self.args.out_of_context:
                fp.write("write_bitstream -force " + str(design.bitstream_path) + "\n")
            # fp.write("write_edif -force {" + str(design.netlist_path) + "}\n")
            fp.write("} ] } { exit 1 }\n")
            fp.write("exit\n")

<<<<<<< HEAD
        with open(log_path, "w") as fp:
            cmd = [str(VIVADO_BIN_PATH), "-mode", "tcl", "-source", str(tcl_path)]
            proc = subprocess.Popen(
                cmd,
                cwd=self.work_dir,
                stdout=subprocess.PIPE,
                stderr=subprocess.STDOUT,
                universal_newlines=True,
            )
            for line in proc.stdout:
                sys.stdout.write(line)
                sys.stdout.flush()
                fp.write(line)
                fp.flush()
                if re.match(r"\s*ERROR:", line):
                    proc.kill()
            proc.communicate()
            if proc.returncode:
                return Status(ImplStatus.ERROR)
=======
        cmd = [str(VIVADO_BIN_PATH), "-mode", "tcl", "-source", str(tcl_path)]
        proc = self.exec_and_log(cmd)
        if proc.returncode:
            return Status(ImplStatus.ERROR)
>>>>>>> 36cdbeb3

        return self.success_status

    def check_impl_status(self, log_path):
        """Checks the status of Vivado execution for errors"""
        text = open(log_path).read()

        matches = re.search(r"^ERROR:\s*(.*?)$", text, re.M)
        if matches:
            return Status(ImplStatus.ERROR, matches.group(1).strip())

        matches = re.search(
            r"^Design LUT Count \((\d+)\) exceeded Device LUT Count \((\d+)\)$", text, re.M
        )
        if matches:
            return Status(ImplStatus.TOO_MANY_LUTS, matches.group(1) + "/" + matches.group(2))
        matches = re.search(
            r"^Design FF Count \((\d+)\) exceeded Device FF Count \((\d+)\)$", text, re.M
        )
        if matches:
            return Status(ImplStatus.TOO_MANY_FF, matches.group(1) + "/" + matches.group(2))

        # Too many I/Os
        matches = re.search(
            (
                r"Unable to fit the design into the selected device/package$\n"
                r"^DEVICE IO Count:.*?Regular IOs.*?(\d+).*?DESIGN IO Count:.*?Regular IOs.*?(\d+)"
            ),
            text,
            re.M | re.S,
        )
        if matches:
            return Status(ImplStatus.TOO_MANY_IO, matches.group(2) + "/" + matches.group(1))

        return self.success_status

    def write_to_results_file(self, design, log_path, need_to_run):
        """This function writes results to a file.  Not sure if it's used anymore?"""

        if design.results_summary_path is None:
            print("No results path set!")
        else:
            with open(design.results_summary_path, "a") as res_f:
                time_modified = time.ctime(os.path.getmtime(log_path))
                res_f.write("Results summary (IC2) (" + time_modified + ")\n")
                # How can I differentiate between different versions of the design?
                if not need_to_run:
                    res_f.write("Note: need_to_run is false, design stats may be out of date\n")
                with open(log_path, "r") as log_f:
                    # Look for the results summary line
                    for line in log_f:
                        if line.strip() == "Final Design Statistics":
                            # There's 11 results summay lines, copy all of them
                            for _ in range(11):
                                res_line = next(log_f)
                                res_f.write(res_line)
                res_f.write("\n")<|MERGE_RESOLUTION|>--- conflicted
+++ resolved
@@ -1,9 +1,6 @@
 """ Runs Vivado implementation (place/route)"""
 
-<<<<<<< HEAD
-import subprocess
-=======
->>>>>>> 36cdbeb3
+
 import re
 import os
 import time
@@ -21,10 +18,7 @@
 
     def __init__(self, cwd, flow_args=""):
         super().__init__(cwd, flow_args)
-<<<<<<< HEAD
-        self.ooc = ooc
-=======
->>>>>>> 36cdbeb3
+
 
     def implement_bitstream(self, design):
         design.impl_netlist_path = self.cwd / (design.top + "_impl.v")
@@ -47,11 +41,9 @@
 
         return self.success_status
 
-<<<<<<< HEAD
-    def run_implementation(self, design, log_path):
-=======
+
     def run_implementation(self, design):
->>>>>>> 36cdbeb3
+
         """Run vivado executable to perform implementation"""
 
         tcl_path = self.work_dir / ("impl.tcl")
@@ -85,32 +77,10 @@
             fp.write("} ] } { exit 1 }\n")
             fp.write("exit\n")
 
-<<<<<<< HEAD
-        with open(log_path, "w") as fp:
-            cmd = [str(VIVADO_BIN_PATH), "-mode", "tcl", "-source", str(tcl_path)]
-            proc = subprocess.Popen(
-                cmd,
-                cwd=self.work_dir,
-                stdout=subprocess.PIPE,
-                stderr=subprocess.STDOUT,
-                universal_newlines=True,
-            )
-            for line in proc.stdout:
-                sys.stdout.write(line)
-                sys.stdout.flush()
-                fp.write(line)
-                fp.flush()
-                if re.match(r"\s*ERROR:", line):
-                    proc.kill()
-            proc.communicate()
-            if proc.returncode:
-                return Status(ImplStatus.ERROR)
-=======
         cmd = [str(VIVADO_BIN_PATH), "-mode", "tcl", "-source", str(tcl_path)]
         proc = self.exec_and_log(cmd)
         if proc.returncode:
             return Status(ImplStatus.ERROR)
->>>>>>> 36cdbeb3
 
         return self.success_status
 
