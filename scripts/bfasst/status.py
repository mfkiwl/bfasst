<<<<<<< HEAD
''' This contains status checks for BFASST'''

=======
""" This module contains statuses that the various BFASST tools can return """
>>>>>>> 9e2532bb
import enum


class SynthStatus(enum.Enum):
    SUCCESS = 0
    ERROR = 1
    TIMEOUT = 2
    VHDL = 3


class OptStatus(enum.Enum):
    SUCCESS = 0
    ERROR = 1
    TIMEOUT = 2
    MAPPER_ERROR = 3
    COMPILE_ERROR = 4


class ImplStatus(enum.Enum):
    SUCCESS = 0
    ERROR = 1
    TOO_MANY_LUTS = 2
    TOO_MANY_FF = 3
    TOO_MANY_IO = 4


class BitReverseStatus(enum.Enum):
    SUCCESS = 0
    ERROR = 1
    UNSUPPORTED_PRIMITVE = 2


class CompareStatus(enum.Enum):
    SUCCESS = 0
    ERROR = 1
    NO_LICENSE = 2
    NOT_EQUIVALENT = 3
    TIMEOUT = 4
    PARSE_PROBLEM = 5
    NEED_TO_RUN_ONESPIN = 6


class ErrorInjectionStatus(enum.Enum):
    SUCCESS = 0
    ERROR = 1
    NO_YAML = 2
    FCN_SUCCESS = 3
    FCN_ERROR = 4


class TransformStatus(enum.Enum):
    SUCCESS = 0
    ERROR = 1


msg_map = {
    SynthStatus.SUCCESS: "Synth Success",
    SynthStatus.ERROR: "!! Synth Error",
    SynthStatus.TIMEOUT: "Synth Timeout",
    SynthStatus.VHDL: "VHDL Files",
    OptStatus.SUCCESS: "Opt Success",
    OptStatus.ERROR: "!! Opt Error",
    OptStatus.TIMEOUT: "Opt Timeout",
    OptStatus.MAPPER_ERROR: "Opt Mapper Error",
    OptStatus.COMPILE_ERROR: "Opt Compile Error",
    ImplStatus.SUCCESS: "Impl Success",
    ImplStatus.ERROR: "!! Impl Error",
    ImplStatus.TOO_MANY_FF: "Too many FFs",
    ImplStatus.TOO_MANY_LUTS: "Too many LUTs",
    ImplStatus.TOO_MANY_IO: "Too many IOs",
    BitReverseStatus.SUCCESS: "Bitstream Reversal Success",
    BitReverseStatus.ERROR: "Bitstream Reversal Error",
    BitReverseStatus.UNSUPPORTED_PRIMITVE: "!! Bit Reverse: Unsupported Primitive",
    CompareStatus.SUCCESS: "Equivalent",
    CompareStatus.ERROR: "!! Compare Error",
    CompareStatus.NO_LICENSE: "No license for comparison tool",
    CompareStatus.NOT_EQUIVALENT: "Not equivalent",
    CompareStatus.TIMEOUT: "!! Compare timeout",
    CompareStatus.PARSE_PROBLEM: "!! Parse error",
    CompareStatus.NEED_TO_RUN_ONESPIN: "Exported to Onespin",
<<<<<<< HEAD
    ErrorInjectionStatus.SUCCESS : "Error Injection Successful",
    ErrorInjectionStatus.ERROR : "Error Injection Unsuccessful",
    ErrorInjectionStatus.NO_YAML : "No YAML for Error Injection",
    ErrorInjectionStatus.FCN_SUCCESS : "FCN Successful",
    ErrorInjectionStatus.FCN_ERROR : "FCN Error",
=======
    ErrorInjectionStatus.SUCCESS: "Error Injection Successful",
    ErrorInjectionStatus.ERROR: "Error Injection Unsuccessful",
    ErrorInjectionStatus.NO_YAML: "No YAML for Error Injection",
    ErrorInjectionStatus.FCN_SUCCESS: "FCN Successful",
    ErrorInjectionStatus.FCN_ERROR: "FCN Error",
>>>>>>> 9e2532bb
}


class BfasstException(Exception):
    def __init__(self, err, msg):
        super().__init__(msg)
        self.error = err


class Status:
    def __init__(self, status, msg="", raise_excep=True):
        self.status = status
        self.msg = f" ({msg})" if msg else ""
        self.error = bool(status.value)
        if status.value and raise_excep:
            raise BfasstException(status, f"{msg_map[status]}{self.msg}")

    def __str__(self):
        return f"{msg_map[self.status]}{self.msg}"<|MERGE_RESOLUTION|>--- conflicted
+++ resolved
@@ -1,9 +1,5 @@
-<<<<<<< HEAD
-''' This contains status checks for BFASST'''
+""" This module contains statuses that the various BFASST tools can return """
 
-=======
-""" This module contains statuses that the various BFASST tools can return """
->>>>>>> 9e2532bb
 import enum
 
 
@@ -84,19 +80,11 @@
     CompareStatus.TIMEOUT: "!! Compare timeout",
     CompareStatus.PARSE_PROBLEM: "!! Parse error",
     CompareStatus.NEED_TO_RUN_ONESPIN: "Exported to Onespin",
-<<<<<<< HEAD
-    ErrorInjectionStatus.SUCCESS : "Error Injection Successful",
-    ErrorInjectionStatus.ERROR : "Error Injection Unsuccessful",
-    ErrorInjectionStatus.NO_YAML : "No YAML for Error Injection",
-    ErrorInjectionStatus.FCN_SUCCESS : "FCN Successful",
-    ErrorInjectionStatus.FCN_ERROR : "FCN Error",
-=======
     ErrorInjectionStatus.SUCCESS: "Error Injection Successful",
     ErrorInjectionStatus.ERROR: "Error Injection Unsuccessful",
     ErrorInjectionStatus.NO_YAML: "No YAML for Error Injection",
     ErrorInjectionStatus.FCN_SUCCESS: "FCN Successful",
     ErrorInjectionStatus.FCN_ERROR: "FCN Error",
->>>>>>> 9e2532bb
 }
 
 
