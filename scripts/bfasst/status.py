""" This module contains statuses that the various BFASST tools can return """
import enum


class SynthStatus(enum.Enum):
    SUCCESS = 0
    ERROR = 1
    TIMEOUT = 2


class OptStatus(enum.Enum):
    SUCCESS = 0
    ERROR = 1
    TIMEOUT = 2
    MAPPER_ERROR = 3
    COMPILE_ERROR = 4


class ImplStatus(enum.Enum):
    SUCCESS = 0
    ERROR = 1
    TOO_MANY_LUTS = 2
    TOO_MANY_FF = 3
    TOO_MANY_IO = 4


class BitReverseStatus(enum.Enum):
    SUCCESS = 0
    ERROR = 1
    UNSUPPORTED_PRIMITVE = 2


class CompareStatus(enum.Enum):
    SUCCESS = 0
    ERROR = 1
    NO_LICENSE = 2
    NOT_EQUIVALENT = 3
    TIMEOUT = 4
    PARSE_PROBLEM = 5
    NEED_TO_RUN_ONESPIN = 6


class ErrorInjectionStatus(enum.Enum):
    SUCCESS = 0
    ERROR = 1
    NO_YAML = 2
    FCN_SUCCESS = 3
    FCN_ERROR = 4


class TransformStatus(enum.Enum):
    SUCCESS = 0
    ERROR = 1


msg_map = {
    SynthStatus.SUCCESS: "Synth Success",
    SynthStatus.ERROR: "!! Synth Error",
    SynthStatus.TIMEOUT: "Synth Timeout",
    OptStatus.SUCCESS: "Opt Success",
    OptStatus.ERROR: "!! Opt Error",
    OptStatus.TIMEOUT: "Opt Timeout",
    OptStatus.MAPPER_ERROR: "Opt Mapper Error",
    OptStatus.COMPILE_ERROR: "Opt Compile Error",
    ImplStatus.SUCCESS: "Impl Success",
    ImplStatus.ERROR: "!! Impl Error",
    ImplStatus.TOO_MANY_FF: "Too many FFs",
    ImplStatus.TOO_MANY_LUTS: "Too many LUTs",
    ImplStatus.TOO_MANY_IO: "Too many IOs",
    BitReverseStatus.SUCCESS: "Bitstream Reversal Success",
    BitReverseStatus.ERROR: "Bitstream Reversal Error",
    BitReverseStatus.UNSUPPORTED_PRIMITVE: "!! Bit Reverse: Unsupported Primitive",
    CompareStatus.SUCCESS: "Equivalent",
    CompareStatus.ERROR: "!! Compare Error",
    CompareStatus.NO_LICENSE: "No license for comparison tool",
    CompareStatus.NOT_EQUIVALENT: "Not equivalent",
    CompareStatus.TIMEOUT: "!! Compare timeout",
    CompareStatus.PARSE_PROBLEM: "!! Parse error",
    CompareStatus.NEED_TO_RUN_ONESPIN: "Exported to Onespin",
    ErrorInjectionStatus.SUCCESS: "Error Injection Successful",
    ErrorInjectionStatus.ERROR: "Error Injection Unsuccessful",
    ErrorInjectionStatus.NO_YAML: "No YAML for Error Injection",
    ErrorInjectionStatus.FCN_SUCCESS: "FCN Successful",
    ErrorInjectionStatus.FCN_ERROR: "FCN Error",
<<<<<<< HEAD
=======
    TransformStatus.SUCCESS: "Transform Success",
>>>>>>> 36cdbeb3
}


class BfasstException(Exception):
    def __init__(self, err, msg):
        super().__init__(msg)
        self.error = err


class Status:
    def __init__(self, status, msg="", raise_excep=True):
        self.status = status
        self.msg = f" ({msg})" if msg else ""
        self.error = bool(status.value)
        if status.value and raise_excep:
            raise BfasstException(status, f"{msg_map[status]}{self.msg}")

    def __str__(self):
        return f"{msg_map[self.status]}{self.msg}"<|MERGE_RESOLUTION|>--- conflicted
+++ resolved
@@ -82,10 +82,8 @@
     ErrorInjectionStatus.NO_YAML: "No YAML for Error Injection",
     ErrorInjectionStatus.FCN_SUCCESS: "FCN Successful",
     ErrorInjectionStatus.FCN_ERROR: "FCN Error",
-<<<<<<< HEAD
-=======
     TransformStatus.SUCCESS: "Transform Success",
->>>>>>> 36cdbeb3
+
 }
 
 
