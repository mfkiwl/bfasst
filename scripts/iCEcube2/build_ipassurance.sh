--- conflicted
+++ resolved
@@ -1,76 +1,16 @@
-<<<<<<< HEAD
-#!/bin/bash
+#! /usr/bin/env bash
 # Builds designs from a target directory tree in icemachine/examples
-=======
-#! /usr/bin/env bash
-# Builds designs from the ipassureance_designs directory in icemachine/examples
-
-# Call from ipassureance_designs/ooc or /base directory.
->>>>>>> cfb46c93
 
 # Call with the icemachine base directory and directory to target
 # ex: build_ipassurance.sh ~/icemachine ~/icemachine/examples/oop ~/iCEcube2
 
 # TODO: Consider adding a text file that can track compilation statuses
-#       and a way to extract desired build outputs (netlists, bitstreams, etc)
 
 if [ $# != 2 ]; then
 	echo "Usage: build_ipassurance.sh <target dir tree> <iCEcube2 dir>"
 	exit
 fi
 
-<<<<<<< HEAD
-SCRIPTS_DIR=$1"/scripts/"
-ICECUBE2_DIR=$3
-cd $2
-
-for d in $( ls ); do
-    echo "building $d"
-    cd $d
-    proj_name=$(echo $d | cut -d '.' -f 1)
-    echo "Got project name $proj_name"
-    # Remove the build directory if its there
-    if [ $(ls | grep "build") == "build" ]; then
-	rm -rf build
-    fi
-    mkdir build
-    srcs=$( find -name "*.v" -exec echo ".{}" \;)
-    srcs=$(printf "$srcs\n$( find -name "*.vhd" -exec echo ".{}" \;)")
-    cd build
-    # Try to set up the prj file
-    echo "Creating .prj file"
-    synlog=$proj_name"_syn.log"
-    python3 $SCRIPTS_DIR/iCEcube2/createPrjFile.py -s "$srcs" -o "$proj_name.prj" -n "$proj_name"
-    # Try running synplify pro to synthesize the project
-    echo "Starting Synthesis"
-    source $SCRIPTS_DIR/iCEcube2/synp_config.sh
-    $ICECUBE2_DIR/sbt_backend/bin/linux/opt/synpwrap/synpwrap -prj "$proj_name.prj" -log "$proj_name_syn.log"
-    exit_status=$?
-    echo "Exit status $exit_status"
-    # Don't try to do implementation if we failed synthesis
-    if [ $exit_status != 0 ]; then
-	echo "Aborting before implementation"
-	cd ../
-	#rm -rf build
-	cd ../
-	continue
-    fi
-
-    # Now try doing implementation
-    echo "Starting Implementation"
-    # Start by setting variables that can be used by the tcl script
-    # We can scrape the top-level module name from the generated edif file
-    # For now we'll just use some other defaults to make this come together faster
-    impl_dir=$proj_name"_Implmnt/"
-    topmod=$(head -n 1 $impl_dir"$proj_name.edf" | cut -d " " -f 2)
-    tclsh $SCRIPTS_DIR/iCEcube2/run_backend.tcl $proj_name . iCE40HX8K-CT256 $topmod $ICECUBE2_DIR
-    
-    cd ../
-    #rm -rf build
-    cd ../
-
-    echo ""
-=======
 ICECUBE2_DIR=$2
 WORKDIR=$1 
 
@@ -130,5 +70,4 @@
 	tclsh run_backend.tcl $proj_name $PRJ_DIR "iCE40HX8K-CT256" $topmod $ICECUBE2_DIR
 	echo ""
 
->>>>>>> cfb46c93
 done
