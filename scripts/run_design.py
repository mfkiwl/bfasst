--- conflicted
+++ resolved
@@ -39,7 +39,6 @@
     parser = ArgumentParser()
 
     parser.add_argument("design_path", help="Path to design in examples directory.")
-<<<<<<< HEAD
     parser.add_argument("flow", choices=[e.value for e in Flows])
     parser.add_argument("--synth", help="Synthesis args", type=str, default="")
     parser.add_argument("--impl", help="Implementation args", type=str, default="")
@@ -47,15 +46,6 @@
     parser.add_argument("--cmp", help="Comparison args", type=str, default="")
     parser.add_argument("--reverse", help="Reverse args", type=str, default="")
     parser.add_argument("--err", help="Error flow args", type=str, default="")
-=======
-    parser.add_argument("flow", choices=sorted([e.value for e in Flows]))
-    parser.add_argument("--synth", help="Synthesis args", nargs=1, type=str, default="")
-    parser.add_argument("--impl", help="Implementation args", nargs=1, type=str, default="")
-    parser.add_argument("--map", help="Mapping args", nargs=1, type=str, default="")
-    parser.add_argument("--cmp", help="Comparison args", nargs=1, type=str, default="")
-    parser.add_argument("--reverse", help="Reverse args", nargs=1, type=str, default="")
-    parser.add_argument("--err", help="Error flow args", nargs=1, type=str, default="")
->>>>>>> 451b7fdf
     parser.add_argument("--quiet", action="store_true")
 
     error_flows = []
