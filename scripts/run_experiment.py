#!/usr/bin/python3
<<<<<<< HEAD

import argparse
from glob import glob
=======
from argparse import ArgumentParser
import datetime
import multiprocessing
>>>>>>> f03f3ed3
import pathlib
from shutil import copyfileobj
import sys
import threading
<<<<<<< HEAD
from threading import Thread
import random
import datetime
import os
from prettytable import from_html_one
import json
=======
import time
>>>>>>> f03f3ed3


import bfasst
from bfasst.output_cntrl import redirect, cleanup_redirect, enable_proxy
from bfasst.status import BfasstException, Status
from bfasst.status import SynthStatus, ImplStatus, CompareStatus, OptStatus, BitReverseStatus
from bfasst.utils import TermColor, print_color
sys.path.append('./server/')
import server


# Globals
ljust = 0
statuses = None
running_list = None
print_lock = None
designs_list = []


def print_running_list():
    """This function prints the list of jobs that are currently executing, and how long they have been running for"""

    global running_list
    global print_lock

    print_lock.acquire()
    sys.stdout.write("\r\033[K")
    # sys.stdout.write("\033[u")
    sys.stdout.write("Running: ")
    for design_rel_path, start_time in running_list.items()[:6]:
        sys.stdout.write(design_rel_path.name[:8] + " (")
        sys.stdout.write(str(datetime.datetime.now() - start_time).split(".")[0])
        sys.stdout.write(") ")
    if len(running_list) > 6:
        sys.stdout.write("...")
    sys.stdout.flush()
    print_lock.release()


def update_runtimes_thread(num_jobs):
    """This function, designed to run in its own thread, calls print_running_list() periodically, until all jobs are done, or it is terminated."""

    inverval_seconds = 1.0

    global statuses
    if len(statuses) == num_jobs:
        sys.stdout.write("\r\033[K")
        print("All done")
        return
    print_running_list()
    threading.Timer(
        inverval_seconds,
        update_runtimes_thread,
        [
            num_jobs,
        ],
    ).start()


<<<<<<< HEAD

def chk_html(html_path):
    if os.path.getsize(os.path.abspath(html_path)) == 0:
        tmp_html = open(html_path, "w")
        tmp_html.write("<!DOCTYPE html>\n<html>\n<style>\ntable, th, td {\n\tborder:1px solid black;\n}\n</style>\n<body>\n\n<h2>BFASST Experiment Runs and Results</h2>\n")
        tmp_html.write("<table>\n<thead>\n\t<tr>\n\t\t<th>Design</th>\n\t\t<th>IC2_lse_conformal</th>\n\t\t<th>IC2_synplify_conformal</th>\n\t\t<th>synplify_IC2_icestorm_onespin</th> \
        \n\t\t<th>yosys_tech_lse_conformal</th>\n\t\t<th>yosys_tech_synplify_conformal</th>\n\t\t<th>yosys_tech_synplify_onespin</th>\n\t\t<th>yosys_synplify_error_onespin</th>\n\t\t \
        <th>xilinx_conformal</th>\n\t\t<th>xilinx_conformal_impl</th>\n\t\t<th>xilinx_yosys_impl</th>\n\t\t<th>xilinx_yosys_waveform</th>\n\t\t<th>gather_impl_data</th>\n\t\t<th>conformal_only</th> \
        \n\t\t<th>xilinx</th>\n\t</tr>\n</thead>\n<tbody>\n</tbody>\n</table>")
        tmp_html.write("\n\n<p>To run these designs yourself, check out the <a href=\"https://github.com/byuccl/bfasst\">BFASST Github repository</a>.</p>\n\n</body>\n</html>")
        tmp_html.close()



def write_html(htmlStr, idx_html_path):
    # htmlStr = x.get_html_string()
    yes_str = "<td>Yes</td>"
    no_str = "<td>No</td>"
    yes_style = " style=\"background-color:darkseagreen;color:black;\""
    no_style = " style=\"background-color:lightcoral;color:black;\""
    while htmlStr.find(yes_str) != -1:
        index = htmlStr.find(yes_str)
        htmlStr = htmlStr[:index+3] + yes_style + htmlStr[index+3:]
    while htmlStr.find(no_str) != -1:
        index = htmlStr.find(no_str)
        htmlStr = htmlStr[:index+3] + no_style + htmlStr[index+3:]


    htmlFile = open(idx_html_path, "w")
    htmlFile.write("<!DOCTYPE html>\n<html>\n<style>\ntable, th, td {\n\tborder:1px solid black;\n}\n</style>\n<body>\n\n<h2>BFASST Experiment Runs and Results</h2>\n")
    htmlFile.write("\n" + htmlStr)
    htmlFile.write("\n\n<p>To run these designs yourself, check out the <a href=\"https://github.com/byuccl/bfasst\">BFASST Github repository</a>.</p>\n\n</body>\n</html>")
    htmlFile.close()



def html_update(equivalence, design, flow_fcn):
    flows_list = ["IC2_lse_conformal", "IC2_synplify_conformal", "synplify_IC2_icestorm_onespin", 
    "yosys_tech_lse_conformal", "yosys_tech_synplify_conformal", "yosys_tech_synplify_onespin", 
    "yosys_synplify_error_onespin", "xilinx_conformal", "xilinx_conformal_impl", "xilinx_yosys_impl", 
    "xilinx_yosys_waveform", "gather_impl_data", "conformal_only", "xilinx"]

    idx_html_path = "./index.html"

    if str(equivalence).find("Equivalent") != -1:
        table_value = "Yes"
    elif str(equivalence).find("Not equivalent") != -1:
        table_value = "No"
    else:
        table_value = "ERROR"

    flow_name = flow_fcn.split()
    curr_flow = flow_name[1][5:]

    flow_dict = dict.fromkeys(flows_list, "Not Run Yet")
    for flow in flows_list:
        if flow == curr_flow:
            flow_dict[flow] = table_value

    chk_html(idx_html_path)
    with open(idx_html_path, "r") as fp:
        html = fp.read()

    x = from_html_one(html)
    x_json = json.loads(x.get_json_string())

    if design in x.get_json_string():
        for i in range(len(x_json)):
            curr_x_json = x_json[i]
            if design in str(curr_x_json):
                if curr_x_json[curr_flow] != flow_dict[curr_flow] and flow_dict[curr_flow] != "Not Run Yet":
                    curr_x_json[curr_flow] = flow_dict[curr_flow]
                for f in flows_list:
                    if f != curr_flow:
                        flow_dict[f] = curr_x_json[f]
                x.del_row(i-1)
                break

    temp_list = [flow_dict[column] for column in flows_list]
    temp_list.insert(0, design)
    x.add_row(temp_list)

    write_html(x.get_html_string(), idx_html_path)



def list_maker(design_dict={}, go=False):

    global designs_list
    idx_html_path = "./index.html"
    if design_dict != {}:
        file1 = open("temp.txt", "a+")  # append mode
        json.dump(design_dict, file1)
        file1.write("\n")
        file1.close()
    if go:
        try:
            file1 = open("temp.txt", "r")
            line = file1.readline()
            while line:
                json_temp = json.loads(line)
                line = file1.readline()
                html_update(json_temp["status"], json_temp["design"], json_temp["flow_fcn"])
            file1.close()
            os.remove("temp.txt")
        except:
            chk_html(idx_html_path)
            print("index.html unchanged") # Do nothing



def run_design(design, design_dir, flow_fcn):
    """ This function runs a single job, running the selected CAD flow for one design """
=======
def run_design(design, design_dir, flow_fcn, flow_args):
    """This function runs a single job, running the selected CAD flow for one design"""
>>>>>>> f03f3ed3

    global running_list
    global designs_list

    running_list[design.rel_path] = datetime.datetime.now()
    print_running_list()

    # time.sleep(random.randint(1,2))
    # status = None
<<<<<<< HEAD
    status = flow_fcn(design, design_dir, print_to_stdout=False)
    path = pathlib.PurePath(design_dir)
    design_dict = {"design": path.name, "status": str(status), "flow_fcn": str(flow_fcn).casefold()}
    design_dict_copy = design_dict.copy()
    list_maker(design_dict=design_dict_copy)
=======
    buf = redirect()
    try:
        status = flow_fcn(design=design, build_dir=design_dir, flow_args=flow_args)
    except BfasstException as e:
        status = Status(status=e.error, msg=str(e), raise_excep=False)
    finally:
        with open(f"{design_dir / design.path.name}.log", "w") as f:
            buf.seek(0)
            copyfileobj(buf, f)
        cleanup_redirect()
>>>>>>> f03f3ed3
    return (design, status)


def on_error(e, pool, update_process):
    """This should be called when a job process raises an exception.  This shuts down all jobs in the pool, as well as the update_process."""
    pool.terminate()
    if update_process is not None:
        update_process.terminate()
    raise e


def job_done(retval):
    """Callback on job completion.  Removes job from the running_list, prints the job completion status, and saves the return status."""
    global running_list
    global print_lock

    design = retval[0]
    status = retval[1]

    print_lock.acquire()
    sys.stdout.write("\r\033[K")
    # sys.stdout.write("\033[u")
    sys.stdout.write(str(design.rel_path).ljust(ljust))
    sys.stdout.flush()
    sys.stdout.write(str(status))
    sys.stdout.write("\n")
    # sys.stdout.write("\033[s")
    print_lock.release()

    del running_list[design.rel_path]
    print_running_list()

    statuses.append(status)


def main(experiment_yaml, threads):
    global ljust
    global statuses
    global running_list
    global print_lock
    global designs_list

    enable_proxy()  # Enable STDOUT redirects

    experiment_yaml_path = pathlib.Path(experiment_yaml)

    # Build experiment object
    experiment = bfasst.experiment.Experiment(experiment_yaml_path)

    # Create temp folder
    build_dir = pathlib.Path.cwd() / "build" / experiment.name
    if not build_dir.is_dir():
        build_dir.mkdir(parents=True)

    # Don't run with less than one thread
    if threads < 1:
        no_threads = 1
    else:
        no_threads = threads

    # For each design
    ljust = experiment.get_longest_design_name() + 5

    # Build a list of work items
    designs_to_run = []
    for design in experiment.designs:
        # Create a per-design build directory
        design_dir = build_dir / design.rel_path
        design_dir.mkdir(parents=True, exist_ok=True)
        designs_to_run.append(
            (design, design_dir, experiment.flow_fcn, experiment.flow_args)
        )

    manager = multiprocessing.Manager()
    statuses = manager.list()
    running_list = manager.dict()
    print_lock = manager.Lock()                        #  pylint: disable=E1101

    print_color(TermColor.BLUE, "Running", len(designs_to_run), "designs")

    t_start = time.perf_counter()
    sys.stdout.write("\033[s")
    update_process = multiprocessing.Process(
        target=update_runtimes_thread,
        args=[len(designs_to_run),],
    )
    update_process.start()
    with multiprocessing.Pool(processes=no_threads) as pool:
        for design_to_run in designs_to_run:
            pool.apply_async(
                run_design,
                design_to_run,
                callback=job_done,
                error_callback=lambda e: on_error(e, pool, update_process),
            )
        try:
            pool.close()
            pool.join()
        except:
            pool.terminate()
            pool.join()
            update_process.terminate()
    update_process.terminate()
    update_process.join()
    t_end = time.perf_counter()

    if experiment.post_run is not None:
        experiment.post_run(build_dir)

    print_color(TermColor.BLUE, "\nRan", len(statuses), "jobs")
    print("")
    print("-" * 80)
    print("Status By Type")
    print("-" * 80)

    # types_to_print = [  bfasst.status.SynthStatus,
    #                     bfasst.status.OptStatus,
    #                     bfasst.status.ImplStatus,
    #                     bfasst.status.BitReverseStatus,
    #                     bfasst.status.CompareStatus]

    j = 30
    print("Synth Error:".ljust(j),
          sum(1 for s in statuses if type(s.status) == SynthStatus and s.error),
    )
    print("Opt Error:".ljust(j),
           sum(1 for s in statuses if type(s.status) == OptStatus and s.error),
    )
    print("Impl Error:".ljust(j),
          sum(1 for s in statuses if type(s.status) == ImplStatus and s.error),
    )
    print("Bit Reverse Error:".ljust(j),
          sum(1 for s in statuses if type(s.status) == BitReverseStatus and s.error),
    )
    print("Compare Error:".ljust(j),
          sum(1 for s in statuses
                    if type(s.status) == CompareStatus
                    and s.error
                    and s.status != CompareStatus.NOT_EQUIVALENT),
    )
    print("Compare Not Equivalent:".ljust(j),
          sum(1 for s in statuses if s.status == CompareStatus.NOT_EQUIVALENT),
    )
    print("Compare Equivalent:".ljust(j),
        sum(1 for s in statuses if s.status == CompareStatus.SUCCESS),
    )

    # print(types)

    for i in range(len(designs_list)):
        print(designs_list[i])

    print("-" * 80)
<<<<<<< HEAD
    list_maker(go=True)
    print("Execution took", round(t_end - t_start,1), "seconds")
    server.start_server()

=======
    print("Execution took", round(t_end - t_start, 1), "seconds")
>>>>>>> f03f3ed3


if __name__ == "__main__":
    parser = ArgumentParser()
    # Set up command line arguments
    parser.add_argument("experiment_yaml", help="Experiment yaml file.")
    parser.add_argument(
        "-j", "--threads", type=int, default=1, help="Number of threads"
    )
    args = parser.parse_args()
    main(args.experiment_yaml, args.threads)<|MERGE_RESOLUTION|>--- conflicted
+++ resolved
@@ -1,27 +1,12 @@
 #!/usr/bin/python3
-<<<<<<< HEAD
-
-import argparse
-from glob import glob
-=======
 from argparse import ArgumentParser
 import datetime
 import multiprocessing
->>>>>>> f03f3ed3
 import pathlib
 from shutil import copyfileobj
 import sys
 import threading
-<<<<<<< HEAD
-from threading import Thread
-import random
-import datetime
-import os
-from prettytable import from_html_one
-import json
-=======
 import time
->>>>>>> f03f3ed3
 
 
 import bfasst
@@ -29,8 +14,6 @@
 from bfasst.status import BfasstException, Status
 from bfasst.status import SynthStatus, ImplStatus, CompareStatus, OptStatus, BitReverseStatus
 from bfasst.utils import TermColor, print_color
-sys.path.append('./server/')
-import server
 
 
 # Globals
@@ -81,124 +64,8 @@
     ).start()
 
 
-<<<<<<< HEAD
-
-def chk_html(html_path):
-    if os.path.getsize(os.path.abspath(html_path)) == 0:
-        tmp_html = open(html_path, "w")
-        tmp_html.write("<!DOCTYPE html>\n<html>\n<style>\ntable, th, td {\n\tborder:1px solid black;\n}\n</style>\n<body>\n\n<h2>BFASST Experiment Runs and Results</h2>\n")
-        tmp_html.write("<table>\n<thead>\n\t<tr>\n\t\t<th>Design</th>\n\t\t<th>IC2_lse_conformal</th>\n\t\t<th>IC2_synplify_conformal</th>\n\t\t<th>synplify_IC2_icestorm_onespin</th> \
-        \n\t\t<th>yosys_tech_lse_conformal</th>\n\t\t<th>yosys_tech_synplify_conformal</th>\n\t\t<th>yosys_tech_synplify_onespin</th>\n\t\t<th>yosys_synplify_error_onespin</th>\n\t\t \
-        <th>xilinx_conformal</th>\n\t\t<th>xilinx_conformal_impl</th>\n\t\t<th>xilinx_yosys_impl</th>\n\t\t<th>xilinx_yosys_waveform</th>\n\t\t<th>gather_impl_data</th>\n\t\t<th>conformal_only</th> \
-        \n\t\t<th>xilinx</th>\n\t</tr>\n</thead>\n<tbody>\n</tbody>\n</table>")
-        tmp_html.write("\n\n<p>To run these designs yourself, check out the <a href=\"https://github.com/byuccl/bfasst\">BFASST Github repository</a>.</p>\n\n</body>\n</html>")
-        tmp_html.close()
-
-
-
-def write_html(htmlStr, idx_html_path):
-    # htmlStr = x.get_html_string()
-    yes_str = "<td>Yes</td>"
-    no_str = "<td>No</td>"
-    yes_style = " style=\"background-color:darkseagreen;color:black;\""
-    no_style = " style=\"background-color:lightcoral;color:black;\""
-    while htmlStr.find(yes_str) != -1:
-        index = htmlStr.find(yes_str)
-        htmlStr = htmlStr[:index+3] + yes_style + htmlStr[index+3:]
-    while htmlStr.find(no_str) != -1:
-        index = htmlStr.find(no_str)
-        htmlStr = htmlStr[:index+3] + no_style + htmlStr[index+3:]
-
-
-    htmlFile = open(idx_html_path, "w")
-    htmlFile.write("<!DOCTYPE html>\n<html>\n<style>\ntable, th, td {\n\tborder:1px solid black;\n}\n</style>\n<body>\n\n<h2>BFASST Experiment Runs and Results</h2>\n")
-    htmlFile.write("\n" + htmlStr)
-    htmlFile.write("\n\n<p>To run these designs yourself, check out the <a href=\"https://github.com/byuccl/bfasst\">BFASST Github repository</a>.</p>\n\n</body>\n</html>")
-    htmlFile.close()
-
-
-
-def html_update(equivalence, design, flow_fcn):
-    flows_list = ["IC2_lse_conformal", "IC2_synplify_conformal", "synplify_IC2_icestorm_onespin", 
-    "yosys_tech_lse_conformal", "yosys_tech_synplify_conformal", "yosys_tech_synplify_onespin", 
-    "yosys_synplify_error_onespin", "xilinx_conformal", "xilinx_conformal_impl", "xilinx_yosys_impl", 
-    "xilinx_yosys_waveform", "gather_impl_data", "conformal_only", "xilinx"]
-
-    idx_html_path = "./index.html"
-
-    if str(equivalence).find("Equivalent") != -1:
-        table_value = "Yes"
-    elif str(equivalence).find("Not equivalent") != -1:
-        table_value = "No"
-    else:
-        table_value = "ERROR"
-
-    flow_name = flow_fcn.split()
-    curr_flow = flow_name[1][5:]
-
-    flow_dict = dict.fromkeys(flows_list, "Not Run Yet")
-    for flow in flows_list:
-        if flow == curr_flow:
-            flow_dict[flow] = table_value
-
-    chk_html(idx_html_path)
-    with open(idx_html_path, "r") as fp:
-        html = fp.read()
-
-    x = from_html_one(html)
-    x_json = json.loads(x.get_json_string())
-
-    if design in x.get_json_string():
-        for i in range(len(x_json)):
-            curr_x_json = x_json[i]
-            if design in str(curr_x_json):
-                if curr_x_json[curr_flow] != flow_dict[curr_flow] and flow_dict[curr_flow] != "Not Run Yet":
-                    curr_x_json[curr_flow] = flow_dict[curr_flow]
-                for f in flows_list:
-                    if f != curr_flow:
-                        flow_dict[f] = curr_x_json[f]
-                x.del_row(i-1)
-                break
-
-    temp_list = [flow_dict[column] for column in flows_list]
-    temp_list.insert(0, design)
-    x.add_row(temp_list)
-
-    write_html(x.get_html_string(), idx_html_path)
-
-
-
-def list_maker(design_dict={}, go=False):
-
-    global designs_list
-    idx_html_path = "./index.html"
-    if design_dict != {}:
-        file1 = open("temp.txt", "a+")  # append mode
-        json.dump(design_dict, file1)
-        file1.write("\n")
-        file1.close()
-    if go:
-        try:
-            file1 = open("temp.txt", "r")
-            line = file1.readline()
-            while line:
-                json_temp = json.loads(line)
-                line = file1.readline()
-                html_update(json_temp["status"], json_temp["design"], json_temp["flow_fcn"])
-            file1.close()
-            os.remove("temp.txt")
-        except:
-            chk_html(idx_html_path)
-            print("index.html unchanged") # Do nothing
-
-
-
-def run_design(design, design_dir, flow_fcn):
-    """ This function runs a single job, running the selected CAD flow for one design """
-=======
 def run_design(design, design_dir, flow_fcn, flow_args):
     """This function runs a single job, running the selected CAD flow for one design"""
->>>>>>> f03f3ed3
 
     global running_list
     global designs_list
@@ -208,13 +75,6 @@
 
     # time.sleep(random.randint(1,2))
     # status = None
-<<<<<<< HEAD
-    status = flow_fcn(design, design_dir, print_to_stdout=False)
-    path = pathlib.PurePath(design_dir)
-    design_dict = {"design": path.name, "status": str(status), "flow_fcn": str(flow_fcn).casefold()}
-    design_dict_copy = design_dict.copy()
-    list_maker(design_dict=design_dict_copy)
-=======
     buf = redirect()
     try:
         status = flow_fcn(design=design, build_dir=design_dir, flow_args=flow_args)
@@ -225,7 +85,6 @@
             buf.seek(0)
             copyfileobj(buf, f)
         cleanup_redirect()
->>>>>>> f03f3ed3
     return (design, status)
 
 
@@ -379,14 +238,7 @@
         print(designs_list[i])
 
     print("-" * 80)
-<<<<<<< HEAD
-    list_maker(go=True)
-    print("Execution took", round(t_end - t_start,1), "seconds")
-    server.start_server()
-
-=======
     print("Execution took", round(t_end - t_start, 1), "seconds")
->>>>>>> f03f3ed3
 
 
 if __name__ == "__main__":
